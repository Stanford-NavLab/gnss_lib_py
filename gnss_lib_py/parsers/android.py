"""Functions to process Android measurements.

"""

__authors__ = "Ashwin Kanhere, Shubh Gupta, Adam Dai"
__date__ = "02 Nov 2021"


import os
import csv
import warnings

import numpy as np
import pandas as pd

from gnss_lib_py.parsers.navdata import NavData
from gnss_lib_py.utils.coordinates import wrap_0_to_2pi
from gnss_lib_py.utils.coordinates import geodetic_to_ecef
from gnss_lib_py.utils.coordinates import ecef_to_geodetic
from gnss_lib_py.utils.time_conversions import unix_to_gps_millis
from gnss_lib_py.utils.time_conversions import gps_to_unix_millis

class AndroidDerived2021(NavData):
    """Class handling derived measurements from Android dataset.

    Inherits from NavData().
    """
    def __init__(self, input_path, remove_timing_outliers=True):
        """Android specific loading and preprocessing

        Parameters
        ----------
        input_path : string or path-like
            Path to measurement csv file
        remove_timing_outliers : bool
            Flag for whether to remove measures that are too close or
            too far away in time. Code from the competition hosts used
            to implement changes. See note.

        Notes
        -----
        Removes duplicate rows using correction 5 from competition hosts
        implemented from https://www.kaggle.com/code/gymf123/tips-notes-from-the-competition-hosts/notebook
        retrieved on 10 August, 2022

        """
        pd_df = pd.read_csv(input_path)
        # Correction 1: Mapping _derived timestamps to previous timestamp
        # for correspondance with ground truth and Raw data
        derived_timestamps = pd_df['millisSinceGpsEpoch'].unique()
        mapper = dict(zip(derived_timestamps[1:],derived_timestamps[:-1]))
        pd_df = pd_df[pd_df['millisSinceGpsEpoch'] != derived_timestamps[0]]
        pd_df.replace({"millisSinceGpsEpoch" : mapper},inplace=True)

        # Correction 5 implemented verbatim from competition tips
        if remove_timing_outliers:
            delta_millis = pd_df['millisSinceGpsEpoch'] - pd_df['receivedSvTimeInGpsNanos'] / 1e6
            where_good_signals = (delta_millis > 0) & (delta_millis < 300)
            pd_df = pd_df[where_good_signals].copy()
            if np.all(~where_good_signals):
                warnings.warn("All data removed due to timing outliers,"
                            + " try setting remove_timing_outliers to"
                            + " False", RuntimeWarning)

        super().__init__(pandas_df=pd_df)

    def postprocess(self):
        """Android derived specific postprocessing.

        Adds corrected pseudoranges to measurements. Time step
        corrections implemented from dataset webpage [1]_ retrieved on
        10 August, 2022.

        Correlates constellation type numbers with corresponding
        constellation names. Mapping also comes from competition
        website [1]_.

        References
        ----------
        .. [1] https://www.kaggle.com/c/google-smartphone-decimeter-challenge/data

        """
        pr_corrected = self['raw_pr_m'] \
                     + self['b_sv_m'] \
                     - self['intersignal_bias_m'] \
                     - self['tropo_delay_m'] \
                     - self['iono_delay_m']
        self['corr_pr_m'] = pr_corrected
        # rename gnss_id column to constellation type
        constellation_map = {0.:"unknown",
                             1.:"gps",
                             2.:"sbas",
                             3.:"glonass",
                             4.:"qzss",
                             5.:"beidou",
                             6.:"galileo",
                             7.:"irnss",
                            }
        self.replace(constellation_map, rows="gnss_id", inplace=True)

        # rename signal_type column to conform to standard convention
        signal_map = {"GPS_L1" : "l1",
                      "GPS_L5" : "l5",
                      "GAL_E1" : "e1",
                      "GAL_E5A" : "e5a",
                      "GLO_G1" : "g1",
                      "QZS_J1" : "j1",
                      "QZS_J5" : "j5",
                      "BDS_B1I" : "b1i",
                      "BDS_B1C" : "b1c",
                      "BDS_B2A" : "b2a",
                     }
        self.replace(signal_map, rows="signal_type", inplace=True)

    @staticmethod
    def _row_map():
        """Map of row names from loaded to gnss_lib_py standard

        Returns
        -------
        row_map : Dict
            Dictionary of the form {old_name : new_name}
        """
        row_map = {'collectionName' : 'trace_name',
                   'phoneName' : 'rx_name',
                   'millisSinceGpsEpoch' : 'gps_millis',
                   'constellationType' : 'gnss_id',
                   'svid' : 'sv_id',
                   'signalType' : 'signal_type',
                   'xSatPosM' : 'x_sv_m',
                   'ySatPosM' : 'y_sv_m',
                   'zSatPosM' : 'z_sv_m',
                   'xSatVelMps' : 'vx_sv_mps',
                   'ySatVelMps' : 'vy_sv_mps',
                   'zSatVelMps' : 'vz_sv_mps',
                   'satClkBiasM' : 'b_sv_m',
                   'satClkDriftMps' : 'b_dot_sv_mps',
                   'rawPrM' : 'raw_pr_m',
                   'rawPrUncM' : 'raw_pr_sigma_m',
                   'isrbM' : 'intersignal_bias_m',
                   'ionoDelayM' : 'iono_delay_m',
                   'tropoDelayM' : 'tropo_delay_m',
                   }
        return row_map


class AndroidDerived2022(NavData):
    """Class handling derived measurements from Android dataset.

    Inherits from NavData().
    The row nomenclature for the new derived dataset has changed.
    We reflect this changed nomenclature in the _row_map() method.
    """

    def __init__(self, input_path):
        """Android specific loading and preprocessing

        Parameters
        ----------
        input_path : string or path-like
            Path to measurement csv file
        """
        super().__init__(csv_path=input_path)

    def postprocess(self):
        """Android derived specific postprocessing

        Notes
        -----
        Adds corrected pseudoranges to measurements. Time step corrections
        implemented from https://www.kaggle.com/c/google-smartphone-decimeter-challenge/data
        retrieved on 10 August, 2022
        """
        pr_corrected = self['raw_pr_m'] \
                     + self['b_sv_m'] \
                     - self['intersignal_bias_m'] \
                     - self['tropo_delay_m'] \
                     - self['iono_delay_m']
        self['corr_pr_m'] = pr_corrected

        # rename gnss_id column to constellation type
        constellation_map = {0.:"unknown",
                             1.:"gps",
                             2.:"sbas",
                             3.:"glonass",
                             4.:"qzss",
                             5.:"beidou",
                             6.:"galileo",
                             7.:"irnss",
                            }
        self.replace(constellation_map, rows="gnss_id", inplace=True)

        # rename signal_type column to conform to standard convention
        signal_map = {"GPS_L1" : "l1",
                      "GPS_L5" : "l5",
                      "GAL_E1" : "e1",
                      "GAL_E5A" : "e5a",
                      "GLO_G1" : "g1",
                      "QZS_J1" : "j1",
                      "QZS_J5" : "j5",
                      "BDS_B1I" : "b1i",
                      "BDS_B1C" : "b1c",
                      "BDS_B2A" : "b2a",
                     }
        self.replace(signal_map, rows="signal_type", inplace=True)

        # add gps milliseconds
        self["gps_millis"] = unix_to_gps_millis(self["unix_millis"])

    @staticmethod
    def _row_map():
        """Map of row names from loaded to gnss_lib_py standard

        Returns
        -------
        row_map : Dict
            Dictionary of the form {old_name : new_name}
        """
        row_map = {'utcTimeMillis' : 'unix_millis',
                   'ConstellationType' : 'gnss_id',
                   'Svid' : 'sv_id',
                   'SignalType' : 'signal_type',
                   'SvPositionXEcefMeters' : 'x_sv_m',
                   'SvPositionYEcefMeters' : 'y_sv_m',
                   'SvPositionZEcefMeters' : 'z_sv_m',
                   'SvElevationDegrees' : 'el_sv_deg',
                   'SvAzimuthDegrees' : 'az_sv_deg',
                   'SvVelocityXEcefMetersPerSecond' : 'vx_sv_mps',
                   'SvVelocityYEcefMetersPerSecond' : 'vy_sv_mps',
                   'SvVelocityZEcefMetersPerSecond' : 'vz_sv_mps',
                   'SvClockBiasMeters' : 'b_sv_m',
                   'SvClockDriftMetersPerSecond' : 'b_dot_sv_mps',
                   'RawPseudorangeMeters' : 'raw_pr_m',
                   'RawPseudorangeUncertaintyMeters' : 'raw_pr_sigma_m',
                   'IsrbMeters' : 'intersignal_bias_m',
                   'IonosphericDelayMeters' : 'iono_delay_m',
                   'TroposphericDelayMeters' : 'tropo_delay_m',
                   'Cn0DbHz': 'cn0_dbhz',
                   'AccumulatedDeltaRangeMeters' : 'accumulated_delta_range_m',
                   'AccumulatedDeltaRangeUncertaintyMeters': 'accumulated_delta_range_sigma_m',
                   'WlsPositionXEcefMeters' : 'x_rx_m',
                   'WlsPositionYEcefMeters' : 'y_rx_m',
                   'WlsPositionZEcefMeters' : 'z_rx_m',
                   }
        return row_map


class AndroidGroundTruth2021(NavData):
    """Class handling ground truth from Android dataset.

    Inherits from NavData().
    """
    def __init__(self, input_path):
        """Android specific loading and preprocessing for NavData()

        Parameters
        ----------
        input_path : string or path-like
            Path to measurement csv file
        """

        super().__init__(csv_path=input_path)

        self.postprocess()

    def postprocess(self):
        """Android derived specific postprocessing for NavData()

        Notes
        -----
        Corrections incorporated from Kaggle notes hosted here:
        https://www.kaggle.com/code/gymf123/tips-notes-from-the-competition-hosts
        """
        # Correcting reported altitude
        self['alt_rx_gt_m'] = self['alt_rx_gt_m'] - 61.
        gt_lla = np.transpose(np.vstack([self['lat_rx_gt_deg'],
                                         self['lon_rx_gt_deg'],
                                         self['alt_rx_gt_m']]))
        gt_ecef = geodetic_to_ecef(gt_lla)
        self["x_rx_gt_m"] = gt_ecef[:,0]
        self["y_rx_gt_m"] = gt_ecef[:,1]
        self["z_rx_gt_m"] = gt_ecef[:,2]

        # convert bearing degrees to heading in radians
        self["heading_rx_gt_rad"] = np.deg2rad(self["heading_rx_gt_rad"])
        self["heading_rx_gt_rad"] = wrap_0_to_2pi(self["heading_rx_gt_rad"])

    @staticmethod
    def _row_map():
        """Map of row names from loaded ground truth to gnss_lib_py standard

        Returns
        -------
        row_map : Dict
            Dictionary of the form {old_name : new_name}
        """
        row_map = {'latDeg' : 'lat_rx_gt_deg',
                   'lngDeg' : 'lon_rx_gt_deg',
                   'heightAboveWgs84EllipsoidM' : 'alt_rx_gt_m',
                   'millisSinceGpsEpoch' : 'gps_millis',
                   'speedMps' : 'v_rx_gt_mps',
                   'courseDegree' : 'heading_rx_gt_rad',
                }
        return row_map


class AndroidGroundTruth2022(AndroidGroundTruth2021):
    """Class handling ground truth from Android dataset.

    Inherits from AndroidGroundTruth2021().
    """

    def postprocess(self):
        """Android derived specific postprocessing for NavData()

        Notes
        -----
        """
        if np.any(np.isnan(self['alt_rx_gt_m'])):
            warnings.warn("Some altitude values were missing, using 0m ", RuntimeWarning)
            self['alt_rx_gt_m'] = np.nan_to_num(self['alt_rx_gt_m'])
        gt_lla = np.transpose(np.vstack([self['lat_rx_gt_deg'],
                                         self['lon_rx_gt_deg'],
                                         self['alt_rx_gt_m']]))
        gt_ecef = geodetic_to_ecef(gt_lla)
        self["x_rx_gt_m"] = gt_ecef[:,0]
        self["y_rx_gt_m"] = gt_ecef[:,1]
        self["z_rx_gt_m"] = gt_ecef[:,2]

        # add gps milliseconds
        self["gps_millis"] = unix_to_gps_millis(self['unix_millis'])

        # convert bearing degrees to heading in radians
        self["heading_rx_gt_rad"] = np.deg2rad(self["heading_rx_gt_rad"])
        self["heading_rx_gt_rad"] = wrap_0_to_2pi(self["heading_rx_gt_rad"])

    @staticmethod
    def _row_map():
        """Map row names from loaded data to gnss_lib_py standard

        Returns
        -------
        row_map : Dict
            Dictionary of the form {old_name : new_name}
        """
        row_map = {'LatitudeDegrees' : 'lat_rx_gt_deg',
                   'LongitudeDegrees' : 'lon_rx_gt_deg',
                   'AltitudeMeters' : 'alt_rx_gt_m',
                   'SpeedMps' : 'v_rx_gt_mps',
                   'BearingDegrees' : 'heading_rx_gt_rad',
                   'UnixTimeMillis' : 'unix_millis',

                }
        return row_map

class AndroidRawImu(NavData):
    """Class handling IMU measurements from raw Android dataset.

    Inherits from NavData().
    """
    def __init__(self, input_path, group_time=10):
        self.group_time = group_time
        pd_df = self.preprocess(input_path)
        super().__init__(pandas_df=pd_df)


    def preprocess(self, input_path):
        """Read Android raw file and produce IMU dataframe objects

        Parameters
        ----------
        input_path : string or path-like
            File location of data file to read.

        Returns
        -------
        accel : pd.DataFrame
            Dataframe that contains the accel measurements from the log.
        gyro : pd.DataFrame
            Dataframe that contains the gyro measurements from the log.

        """

        if not isinstance(input_path, (str, os.PathLike)):
            raise TypeError("input_path must be string or path-like")
        if not os.path.exists(input_path):
            raise FileNotFoundError("file not found")

        with open(input_path, encoding="utf8") as csvfile:
            reader = csv.reader(csvfile)
            for row in reader:
                if row[0][0] == '#':
                    if 'Accel' in row[0]:
                        accel = [row[1:]]
                    elif 'Gyro' in row[0]:
                        gyro = [row[1:]]
                else:
                    if row[0] == 'Accel':
                        accel.append(row[1:])
                    elif row[0] == 'Gyro':
                        gyro.append(row[1:])

        accel = pd.DataFrame(accel[1:], columns = accel[0],
                             dtype=np.float64)
        gyro = pd.DataFrame(gyro[1:], columns = gyro[0],
                            dtype=np.float64)

        #Drop common columns from gyro and keep values from accel
        gyro.drop(columns=['utcTimeMillis', 'elapsedRealtimeNanos'],
                  inplace=True)
        measurements = pd.concat([accel, gyro], axis=1)
        #NOTE: Assuming pandas index corresponds to measurements order
        #NOTE: Override times of gyro measurements with corresponding
        # accel times
        return measurements

    @staticmethod
    def _row_map():
        row_map = {'AccelXMps2' : 'acc_x_mps2',
                   'AccelYMps2' : 'acc_y_mps2',
                   'AccelZMps2' : 'acc_z_mps2',
                   'GyroXRadPerSec' : 'ang_vel_x_radps',
                   'GyroYRadPerSec' : 'ang_vel_y_radps',
                   'GyroZRadPerSec' : 'ang_vel_z_radps',
                   }
        return row_map


class AndroidRawFixes(NavData):
    """Class handling location fix measurements from raw Android dataset.

    Inherits from NavData().
    """
    def __init__(self, input_path):
        pd_df = self.preprocess(input_path)
        super().__init__(pandas_df=pd_df)


    def preprocess(self, input_path):
        """Read Android raw file and produce location fix dataframe objects

        Parameters
        ----------
        input_path : string or path-like
            File location of data file to read.

        Returns
        -------
        fix_df : pd.DataFrame
            Dataframe that contains the location fixes from the log.

        """

        if not isinstance(input_path, (str, os.PathLike)):
            raise TypeError("input_path must be string or path-like")
        if not os.path.exists(input_path):
            raise FileNotFoundError("file not found")

        with open(input_path, encoding="utf8") as csvfile:
            reader = csv.reader(csvfile)
            for row in reader:
                if row[0][0] == '#':
                    if 'Fix' in row[0]:
                        android_fixes = [row[1:]]
                else:
                    if row[0] == 'Fix':
                        android_fixes.append(row[1:])

        fix_df = pd.DataFrame(android_fixes[1:], columns = android_fixes[0])
        return fix_df


def make_csv(input_path, output_directory, field, show_path=False):
    """Write specific data types from a GNSS android log to a CSV.

    Parameters
    ----------
    input_path : string or path-like
        File location of data file to read.
    output_directory : string
        Directory where new csv file should be created
    fields : list of strings
        Type of data to extract. Valid options are either "Raw",
        "Accel", "Gyro", "Mag", or "Fix".

    Returns
    -------
    output_path : string
        New file location of the exported CSV.

    Notes
    -----
    Based off of MATLAB code from Google's gps-measurement-tools
    repository: https://github.com/google/gps-measurement-tools. Compare
    with MakeCsv() in opensource/ReadGnssLogger.m

    """
    if not os.path.isdir(output_directory): #pragma: no cover
        os.makedirs(output_directory)
    output_path = os.path.join(output_directory, field + ".csv")
    with open(output_path, 'w', encoding="utf8") as out_csv:
        writer = csv.writer(out_csv)

        if not isinstance(input_path, (str, os.PathLike)):
            raise TypeError("input_path must be string or path-like")
        if not os.path.exists(input_path):
            raise FileNotFoundError("file not found")

        with open(input_path, 'r', encoding="utf8") as in_txt:
            for line in in_txt:
                # Comments in the log file
                if line[0] == '#':
                    # Remove initial '#', spaces, trailing newline
                    # and split using commas as delimiter
                    line_data = line[2:].rstrip('\n').replace(" ","").split(",")
                    if line_data[0] == field:
                        writer.writerow(line_data[1:])
                # Data in file
                else:
                    # Remove spaces, trailing newline and split using commas as delimiter
                    line_data = line.rstrip('\n').replace(" ","").split(",")
                    if line_data[0] == field:
                        writer.writerow(line_data[1:])
    if show_path: #pragma: no cover
        print(output_path)

    return output_path

<<<<<<< HEAD

class AndroidRawGnss(NavData):
    def __init__(self, input_path, verbose=False, use_carrier=False):
        self.verbose = verbose
        self.use_carrier = use_carrier
        self.log = []
        self.time_refs = {'UnixTime' : 0,
                          'UtcTimeNanos' : 0}
        pd_df = self.preprocess(input_path)
        self.pd_df = pd_df
        self.build_measurement(pd_df)
        self.postprocess()

    def preprocess(self, input_path):
        """Built on the first parts of make_gnss_dataframe and correct_log
        """
        with open(input_path) as csvfile:
            reader = csv.reader(csvfile)
            for row in reader:
                if row[0][0] == '#':
                    if 'Raw' in row[0]:
                        read_measures = [row[1:]]
                else:
                    if row[0] == 'Raw':
                        read_measures.append(row[1:])

        measurements = pd.DataFrame(read_measures[1:], columns = read_measures[0], dtype=np.float64)
        measurements = measurements.astype(self._column_types())

        #TODO: Empty columns are being cast to strings. Change to Nan or 0
        single_sv = measurements['Svid'].astype(str).str.len() == 1
        measurements.loc[single_sv, 'Svid'] =\
            '0' + measurements.loc[single_sv, 'Svid'].astype(str)

        # # Compatibility with RINEX files
        measurements.loc[measurements['ConstellationType'].astype(str) == '1', 'Constellation'] = 'G'
        measurements.loc[measurements['ConstellationType'].astype(str) == '3', 'Constellation'] = 'R'
        measurements['SvName'] = measurements['Constellation'].astype(str) + measurements['Svid'].astype(str)

        measurements = measurements.astype(self._column_types())
        # Drop non-GPS measurements
        #TODO: Introduce multi-constellation support
        measurements = measurements.loc[measurements['Constellation'] == 'G']
        #TODO: ^^Explicitly deal with GPS L1 instead of just GPS

        col_map = self._column_map()
        measurements.rename(columns=col_map, inplace=True)
        return measurements

    @staticmethod
    def _column_map():
        #TODO: Keep android column names or change?
        col_map = {'SvName' : 'SV',
                    'Svid' : 'PRN'}
        return col_map

    @staticmethod
    def _column_types():
        col_types = {'ConstellationType': int,
                    'Svid': int}
        return col_types

    def postprocess(self):
        """Built on correct_log
        """
        # Check clock and measurement fields
        self._check_gnss_clock()
        self._check_gnss_measurements()
        if self.use_carrier:
            self._check_carrier_phase()
        self._compute_times()
        self._compute_pseudorange()


    def _check_gnss_clock(self):
        """Checks and fixes clock field errors
        Additonal checks added from [1]_.
        Notes
        -----
        Based off of MATLAB code from Google's gps-measurement-tools
        repository: https://github.com/google/gps-measurement-tools. Compare
        with CheckGnssClock() in opensource/ReadGnssLogger.m
        References
        ----------
        .. [1] Fu, Guoyu Michael, Mohammed Khider, and Frank van Diggelen.
        "Android Raw GNSS Measurement Datasets for Precise Positioning."
        Proceedings of the 33rd International Technical Meeting of the
        Satellite Division of The Institute of Navigation (ION GNSS+
        2020). 2020.
        """
        #TODO: Check if there is way to add a single reference and cite
        # it multiple times
        # list of clock fields
        gnss_clock_fields = [
        'TimeNanos',
        'TimeUncertaintyNanos',
        'TimeOffsetNanos',
        'LeapSecond',
        'FullBiasNanos',
        'BiasUncertaintyNanos',
        'DriftNanosPerSecond',
        'DriftUncertaintyNanosPerSecond',
        'HardwareClockDiscontinuityCount',
        'BiasNanos'
        ]
        gnss_fields = self.rows
        for field in gnss_clock_fields:
            if field not in gnss_fields:
                self._update_log('WARNING: '+field+' (Clock) is missing from GNSS Logger file')
        measure_ok = all(x in gnss_fields for x in ['TimeNanos', 'FullBiasNanos'])
        if not measure_ok:
            self._update_log('FAIL clock check.')
            raise RuntimeError("Measurement file failed clock check")

        # Measurements should be discarded if TimeNanos is empty
        if np.isnan(self["TimeNanos", :]).any():
            self['all'] = self['all', np.logical_not(np.isnan(self["TimeNanos"]))]
            self._update_log('Empty or invalid TimeNanos')

        if 'BiasNanos' not in gnss_fields:
            self["BiasNanos"] = 0
        if 'TimeOffsetNanos' not in gnss_fields:
            self["TimeOffsetNanos"] = 0
        if 'HardwareClockDiscontinuityCount' not in gnss_fields:
            self["HardwareClockDiscontinuityCount"] = 0
            self._update_log('WARNING: Added HardwareClockDiscontinuityCount=0 because it is missing from GNSS Logger file')

        # measurements should be discarded if FullBiasNanos is zero or invalid
        if np.asarray(self["FullBiasNanos", :] >= 0).any():
            self["FullBiasNanos"] = -1*self["FullBiasNanos", :]
            self._update_log('WARNING: FullBiasNanos wrong sign. Should be negative. Auto changing inside check_gnss_clock')

        # Discard measurements if BiasUncertaintyNanos is too large
        # TODO: figure out how to choose this parameter better
        if np.asarray(self["BiasUncertaintyNanos", :] >= 40.).any():
            count = (self["BiasUncertaintyNanos", :] >= 40.).sum()
            self._update_log(str(count) + ' rows with too large BiasUncertaintyNanos')
            self['all'] = self['all', self["BiasUncertaintyNanos", :] < 40.]
            #TODO: Figure out a way that actually works and implement

        self["allRxMillis"] = (self["TimeNanos", :] - self["FullBiasNanos", :])//1e6


    def _check_gnss_measurements(self):
        """Checks that GNSS measurement fields exist in dataframe.
        Additonal checks added from [1]_.
        Notes
        -----
        Based off of MATLAB code from Google's gps-measurement-tools
        repository: https://github.com/google/gps-measurement-tools. Compare
        with ReportMissingFields() in opensource/ReadGnssLogger.m
        References
        ----------
        .. [1] Fu, Guoyu Michael, Mohammed Khider, and Frank van Diggelen.
        "Android Raw GNSS Measurement Datasets for Precise Positioning."
        Proceedings of the 33rd International Technical Meeting of the
        Satellite Division of The Institute of Navigation (ION GNSS+
        2020). 2020.
        """
        # list of measurement fields
        gnss_measurement_fields = [
            'Cn0DbHz',
            'ConstellationType',
            'MultipathIndicator',
            'PseudorangeRateMetersPerSecond',
            'PseudorangeRateUncertaintyMetersPerSecond',
            'ReceivedSvTimeNanos',
            'ReceivedSvTimeUncertaintyNanos',
            'State',
            'Svid',
            'AccumulatedDeltaRangeMeters',
            'AccumulatedDeltaRangeUncertaintyMeters'
            ]
        gnss_fields = self.rows
        for field in gnss_measurement_fields:
            if field not in gnss_fields:
                self._update_log('WARNING: '+field+' (Measurement) is missing from GNSS Logger file')

        # Discard measurements if state is neither of following
        STATE_TOW_DECODED = 0x8
        STATE_TOW_KNOWN = 0x4000
        decoded_state = np.logical_and(self['State', :], STATE_TOW_DECODED)
        known_state = np.logical_and(self["State", :], STATE_TOW_KNOWN)
        valid_state_idx = decoded_state
        invalid_state_count = np.invert(np.logical_or(decoded_state, known_state)).sum()
        if invalid_state_count > 0:
            self._update_log(str(invalid_state_count) + " rows have " + \
                                "state TOW neither decoded nor known")
            valid_state_idx = (self["State", :] & STATE_TOW_DECODED).astype(bool) | \
                            (self["State", :] & STATE_TOW_KNOWN).astype(bool)
            self['all'] = self['all', valid_state_idx]
        # Discard measurements if ReceivedSvTimeUncertaintyNanos is high
        # TODO: figure out how to choose this parameter better
        if np.any(self["ReceivedSvTimeUncertaintyNanos", :] >= 150.):
            count = (self["ReceivedSvTimeUncertaintyNanos", :] >= 150.).sum()
            self._update_log(str(count) + ' rows with too large ReceivedSvTimeUncertaintyNanos')
            self['all'] = self['all', self["ReceivedSvTimeUncertaintyNanos", :] < 150.]
            #TODO: Updating all values here

    def _check_carrier_phase(self):
        """Checks that carrier phase measurements are valid
        Checks taken from [1]_.
        References
        ----------
        .. [1] Fu, Guoyu Michael, Mohammed Khider, and Frank van Diggelen.
        "Android Raw GNSS Measurement Datasets for Precise Positioning."
        Proceedings of the 33rd International Technical Meeting of the
        Satellite Division of The Institute of Navigation (ION GNSS+
        2020). 2020.
        """

        # Measurements should be discarded if AdrState violates
        # ADR_STATE_VALID == 1 & ADR_STATE_RESET == 0
        # & ADR_STATE_CYCLE_SLIP == 0
        ADR_STATE_VALID = 0x1
        ADR_STATE_RESET = 0x2
        ADR_STATE_CYCLE_SLIP = 0x4

        invalid_state_count = np.invert((self["AccumulatedDeltaRangeState", :] & ADR_STATE_VALID).astype(bool) &
                            np.invert((self["AccumulatedDeltaRangeState", :] & ADR_STATE_RESET).astype(bool)) &
                            np.invert((self["AccumulatedDeltaRangeState", :] & ADR_STATE_CYCLE_SLIP).astype(bool))).sum()
        if invalid_state_count > 0:
            self._update_log(str(invalid_state_count) + " rows have " + \
                                "ADRstate invalid")
            #TODO: Same operation is happening twice, functionalize or perform once
            valid_states = (self["AccumulatedDeltaRangeState", :] & ADR_STATE_VALID).astype(bool) & \
                            np.invert((self["AccumulatedDeltaRangeState", :] & ADR_STATE_RESET).astype(bool)) & \
                            np.invert((self["AccumulatedDeltaRangeState", :] & ADR_STATE_CYCLE_SLIP).astype(bool))
            self['all'] = self['all' , valid_states]

        # Discard measurements if AccumulatedDeltaRangeUncertaintyMeters
        # is too large
        #TODO: figure out how to choose this parameter better
        if any(self["AccumulatedDeltaRangeUncertaintyMeters", :] >= 0.15):
            count = (self["AccumulatedDeltaRangeUncertaintyMeters", :] >= 0.15).sum()
            self._update_log(str(count) + 'rows with too large' +
                            ' AccumulatedDeltaRangeUncertaintyMeters')
            self['all'] = self['all', self["AccumulatedDeltaRangeUncertaintyMeters", :] < 0.15]
            #TODO: Updating all values here

    def _compute_times(self):
        """Compute times and epochs for GNSS measurements.
        Additional checks added from [1]_.
        Notes
        -----
        Based off of MATLAB code from Google's gps-measurement-tools
        repository: https://github.com/google/gps-measurement-tools. Compare
        with opensource/ProcessGnssMeas.m
        References
        ----------
        .. [1] Fu, Guoyu Michael, Mohammed Khider, and Frank van Diggelen.
        "Android Raw GNSS Measurement Datasets for Precise Positioning."
        Proceedings of the 33rd International Technical Meeting of the
        Satellite Division of The Institute of Navigation (ION GNSS+
        2020). 2020.
        """
        gpsepoch = datetime(1980, 1, 6, 0, 0, 0)
        WEEKSEC = 604800
        self['gps_week'] = np.floor(-1*self['FullBiasNanos', :]*1e-9/WEEKSEC)
        self['toe_nanos'] = self['TimeNanos', :] - (self['FullBiasNanos', :] + self['BiasNanos', :])

        # Measurements should be discarded if arrival time is negative
        if np.any(self['toe_nanos', :] <= 0) > 0:
            self['all'] = self['all', self['toe_nanos'] > 0]
            self._update_log("negative arrival times removed")
        # TODO: Discard measurements if arrival time is too large

        self['tRxNanos'] = (self['TimeNanos', :]+self['TimeOffsetNanos', :])-(self['FullBiasNanos', 0]+self['BiasNanos',:])
        self['tRxSeconds'] = 1e-9*self['tRxNanos', :] - WEEKSEC * self['gps_week', :]
        self['tTxSeconds'] = 1e-9*(self['ReceivedSvTimeNanos', :] + self['TimeOffsetNanos', :])
        leap_nan = np.isnan(self['LeapSecond', :])
        leap_not_nan = np.logical_not(leap_nan)
        # leap_not_nan = np.logical_not(np.isnan(self['LeapSecond', :]), dtype=self.arr_dtype)
        self['LeapSecond'] = leap_not_nan *self['LeapSecond', :]
        #TODO: Check the timing functions
        self.time_refs['UtcTimeNanoes'] = self['toe_nanos', 0]
        self["UtcTimeNanos"] = self['toe_nanos', :] - self.time_refs['UtcTimeNanos'] - self["LeapSecond", :] * 1E9
        self.time_refs['UnixTime'] = self['toe_nanos', 0]
        self['UnixTime'] = self['toe_nanos', :] - self.time_refs['UtcTimeNanos']
        #TODO: Do we need to store intermediary values and lug them around?

        self['Epoch'] = 0*np.zeros([len(self), 1])
        print(type(self['UnixTime', 0][0]))
        print(self['UnixTime', :]- np.roll(self['UnixTime', :], -1))
        # epoch_non_zero = np.where(self['UnixTime', :] - np.roll(self['UnixTime', :], 1) > timedelta(milliseconds=200))
        #TODO: Figure out a possibly better way of doing this
        # epoch_non_zero = np.where(self['UnixTime', :] - np.roll(self['UnixTime', :], 1) > 0.2)
        # self['Epoch', epoch_non_zero] = 1
        # print(np.cumsum(self['Epoch', :]))
        #TODO: Fix the method for calculating self['Epoch', :]
        # self['Epoch'] = np.cumsum(self['Epoch', :])

    def _compute_pseudorange(self):
        """Compute psuedorange values and add to dataframe.
        Notes
        -----
        Based off of MATLAB code from Google's gps-measurement-tools
        repository: https://github.com/google/gps-measurement-tools. Compare
        with opensource/ProcessGnssMeas.m
        """
        self['Pseudorange_seconds'] = self['tRxSeconds', :] - self['tTxSeconds', :]
        print(self['Pseudorange_seconds', :]*gpsconsts.C)
        self['pseudo'] = self['Pseudorange_seconds', :]*gpsconsts.C
        self['pseudo_sigma'] = gpsconsts.C * 1e-9 * self['ReceivedSvTimeUncertaintyNanos', :]

    def _update_log(self, msg):
        self.log.append(msg)
        if self.verbose:
            print(msg)

    def _return_times(self, key):
        #TODO: Implement method that uses time reference and returns
        # datetime object
        raise NotImplementedError
=======
def solve_kaggle_baseline(navdata):
    """Convert Decimeter challenge baseline into state_estimate.

    The baseline solution was provided in 2022, but not in 2021.

    Parameters
    ----------
    navdata : gnss_lib_py.parsers.android.AndroidDerived2022
        Instance of the AndroidDerived2022 class.

    Returns
    -------
    state_estimate : gnss_lib_py.parsers.navdata.NavData
        Baseline state estimate.

    """

    columns = ["unix_millis",
               "x_rx_m",
               "y_rx_m",
               "z_rx_m",
               ]
    navdata.in_rows(columns)
    data_df = (navdata.pandas_df().drop_duplicates(subset='unix_millis')[columns]
               .reset_index(drop=True))
    lat,lon,alt = np.transpose(ecef_to_geodetic(data_df[["x_rx_m",
                                                         "y_rx_m",
                                                         "z_rx_m",
                                                         ]].to_numpy()))

    state_estimate = NavData()
    state_estimate["gps_millis"] = unix_to_gps_millis(
                                     data_df["unix_millis"].to_numpy())
    state_estimate["lat_rx_deg"] = lat
    state_estimate["lon_rx_deg"] = lon
    state_estimate["alt_rx_deg"] = alt

    return state_estimate

def prepare_kaggle_submission(state_estimate, trip_id="trace/phone"):
    """Converts from gnss_lib_py receiver state to Kaggle submission.

    Parameters
    ----------
    state_estimate : gnss_lib_py.parsers.navdata.NavData
        Estimated receiver position in latitude and longitude as an
        instance of the NavData class with the following
        rows: ``gps_millis``, ``lat_rx*_deg``, ``lon_rx*_deg``.
    trip_id : string
        Value for the tripId column in kaggle submission which is a
        fusion of the data and phone type.

    Returns
    -------
    output : gnss_lib_py.parsers.navdata.NavData
        NavData structure ready for Kaggle submission.

    """

    state_estimate.in_rows("gps_millis")
    wildcards = state_estimate.find_wildcard_indexes(["lat_rx*_deg",
                            "lon_rx*_deg"],max_allow = 1)

    output = NavData()
    output["tripId"] = np.array([trip_id] * state_estimate.shape[1])
    output["UnixTimeMillis"] = gps_to_unix_millis(state_estimate["gps_millis"])
    output.orig_dtypes["UnixTimeMillis"] = np.int64
    output["LatitudeDegrees"] = state_estimate[wildcards["lat_rx*_deg"]]
    output["LongitudeDegrees"] = state_estimate[wildcards["lon_rx*_deg"]]

    output.interpolate("UnixTimeMillis",["LatitudeDegrees",
                                         "LongitudeDegrees"],inplace=True)
    return output

def solve_kaggle_dataset(folder_path, solver, verbose=False, *args, **kwargs):
    """Run solver on all kaggle traces.

    Additional ``*args`` arguments are passed into the ``solver``
    function.

    Parameters
    ----------
    folder_path: string or path-like
        Path to folder containing all traces (e.g. full path to "train"
        or "test" directories.
    solver : function
        State estimate solver that takes an instance of
        AndroidDerived2022 and outputs a state_estimate NavData object.
        Additional ``*args`` arguments are passed into this ``solver``
        function.
    verbose : bool
        If verbose, will print each trace trajectory name and phone name
	pair when it is solving the state estimate for that pair.

    Returns
    -------
    submission : gnss_lib_py.parsers.navdata.NavData
        Full solution submission across all traces. Can then be saved
        using submission.to_csv().

    """

    # create solution NavData object
    solution = NavData()

    # iterate through all trace options
    for trace_name in sorted(os.listdir(folder_path)):
        trace_path = os.path.join(folder_path, trace_name)
        # iterate through all phone types
        for phone_type in sorted(os.listdir(trace_path)):
            data_path = os.path.join(folder_path,trace_name,
                                     phone_type,"device_gnss.csv")
            try:
                # convert data to Measurement class
                derived_data = AndroidDerived2022(data_path)

                if verbose:
                    print("solving:",trace_name,phone_type)

                # compute state estimate using provided solver function
                state_estimate = solver(derived_data, *args, **kwargs)

                trip_id = "/".join([trace_name,phone_type])
                output = prepare_kaggle_submission(state_estimate,
                                                   trip_id)

                # concatenate solution to previous solutions
                solution.concat(navdata=output, inplace=True)

            except FileNotFoundError:
                continue

    return solution
>>>>>>> 3979c396
<|MERGE_RESOLUTION|>--- conflicted
+++ resolved
@@ -526,7 +526,139 @@
 
     return output_path
 
-<<<<<<< HEAD
+def solve_kaggle_baseline(navdata):
+    """Convert Decimeter challenge baseline into state_estimate.
+
+    The baseline solution was provided in 2022, but not in 2021.
+
+    Parameters
+    ----------
+    navdata : gnss_lib_py.parsers.android.AndroidDerived2022
+        Instance of the AndroidDerived2022 class.
+
+    Returns
+    -------
+    state_estimate : gnss_lib_py.parsers.navdata.NavData
+        Baseline state estimate.
+
+    """
+
+    columns = ["unix_millis",
+               "x_rx_m",
+               "y_rx_m",
+               "z_rx_m",
+               ]
+    navdata.in_rows(columns)
+    data_df = (navdata.pandas_df().drop_duplicates(subset='unix_millis')[columns]
+               .reset_index(drop=True))
+    lat,lon,alt = np.transpose(ecef_to_geodetic(data_df[["x_rx_m",
+                                                         "y_rx_m",
+                                                         "z_rx_m",
+                                                         ]].to_numpy()))
+
+    state_estimate = NavData()
+    state_estimate["gps_millis"] = unix_to_gps_millis(
+                                     data_df["unix_millis"].to_numpy())
+    state_estimate["lat_rx_deg"] = lat
+    state_estimate["lon_rx_deg"] = lon
+    state_estimate["alt_rx_deg"] = alt
+
+    return state_estimate
+
+def prepare_kaggle_submission(state_estimate, trip_id="trace/phone"):
+    """Converts from gnss_lib_py receiver state to Kaggle submission.
+
+    Parameters
+    ----------
+    state_estimate : gnss_lib_py.parsers.navdata.NavData
+        Estimated receiver position in latitude and longitude as an
+        instance of the NavData class with the following
+        rows: ``gps_millis``, ``lat_rx*_deg``, ``lon_rx*_deg``.
+    trip_id : string
+        Value for the tripId column in kaggle submission which is a
+        fusion of the data and phone type.
+
+    Returns
+    -------
+    output : gnss_lib_py.parsers.navdata.NavData
+        NavData structure ready for Kaggle submission.
+
+    """
+
+    state_estimate.in_rows("gps_millis")
+    wildcards = state_estimate.find_wildcard_indexes(["lat_rx*_deg",
+                            "lon_rx*_deg"],max_allow = 1)
+
+    output = NavData()
+    output["tripId"] = np.array([trip_id] * state_estimate.shape[1])
+    output["UnixTimeMillis"] = gps_to_unix_millis(state_estimate["gps_millis"])
+    output.orig_dtypes["UnixTimeMillis"] = np.int64
+    output["LatitudeDegrees"] = state_estimate[wildcards["lat_rx*_deg"]]
+    output["LongitudeDegrees"] = state_estimate[wildcards["lon_rx*_deg"]]
+
+    output.interpolate("UnixTimeMillis",["LatitudeDegrees",
+                                         "LongitudeDegrees"],inplace=True)
+    return output
+
+def solve_kaggle_dataset(folder_path, solver, verbose=False, *args, **kwargs):
+    """Run solver on all kaggle traces.
+
+    Additional ``*args`` arguments are passed into the ``solver``
+    function.
+
+    Parameters
+    ----------
+    folder_path: string or path-like
+        Path to folder containing all traces (e.g. full path to "train"
+        or "test" directories.
+    solver : function
+        State estimate solver that takes an instance of
+        AndroidDerived2022 and outputs a state_estimate NavData object.
+        Additional ``*args`` arguments are passed into this ``solver``
+        function.
+    verbose : bool
+        If verbose, will print each trace trajectory name and phone name
+	pair when it is solving the state estimate for that pair.
+
+    Returns
+    -------
+    submission : gnss_lib_py.parsers.navdata.NavData
+        Full solution submission across all traces. Can then be saved
+        using submission.to_csv().
+
+    """
+
+    # create solution NavData object
+    solution = NavData()
+
+    # iterate through all trace options
+    for trace_name in sorted(os.listdir(folder_path)):
+        trace_path = os.path.join(folder_path, trace_name)
+        # iterate through all phone types
+        for phone_type in sorted(os.listdir(trace_path)):
+            data_path = os.path.join(folder_path,trace_name,
+                                     phone_type,"device_gnss.csv")
+            try:
+                # convert data to Measurement class
+                derived_data = AndroidDerived2022(data_path)
+
+                if verbose:
+                    print("solving:",trace_name,phone_type)
+
+                # compute state estimate using provided solver function
+                state_estimate = solver(derived_data, *args, **kwargs)
+
+                trip_id = "/".join([trace_name,phone_type])
+                output = prepare_kaggle_submission(state_estimate,
+                                                   trip_id)
+
+                # concatenate solution to previous solutions
+                solution.concat(navdata=output, inplace=True)
+
+            except FileNotFoundError:
+                continue
+
+    return solution
 
 class AndroidRawGnss(NavData):
     def __init__(self, input_path, verbose=False, use_carrier=False):
@@ -841,138 +973,3 @@
         #TODO: Implement method that uses time reference and returns
         # datetime object
         raise NotImplementedError
-=======
-def solve_kaggle_baseline(navdata):
-    """Convert Decimeter challenge baseline into state_estimate.
-
-    The baseline solution was provided in 2022, but not in 2021.
-
-    Parameters
-    ----------
-    navdata : gnss_lib_py.parsers.android.AndroidDerived2022
-        Instance of the AndroidDerived2022 class.
-
-    Returns
-    -------
-    state_estimate : gnss_lib_py.parsers.navdata.NavData
-        Baseline state estimate.
-
-    """
-
-    columns = ["unix_millis",
-               "x_rx_m",
-               "y_rx_m",
-               "z_rx_m",
-               ]
-    navdata.in_rows(columns)
-    data_df = (navdata.pandas_df().drop_duplicates(subset='unix_millis')[columns]
-               .reset_index(drop=True))
-    lat,lon,alt = np.transpose(ecef_to_geodetic(data_df[["x_rx_m",
-                                                         "y_rx_m",
-                                                         "z_rx_m",
-                                                         ]].to_numpy()))
-
-    state_estimate = NavData()
-    state_estimate["gps_millis"] = unix_to_gps_millis(
-                                     data_df["unix_millis"].to_numpy())
-    state_estimate["lat_rx_deg"] = lat
-    state_estimate["lon_rx_deg"] = lon
-    state_estimate["alt_rx_deg"] = alt
-
-    return state_estimate
-
-def prepare_kaggle_submission(state_estimate, trip_id="trace/phone"):
-    """Converts from gnss_lib_py receiver state to Kaggle submission.
-
-    Parameters
-    ----------
-    state_estimate : gnss_lib_py.parsers.navdata.NavData
-        Estimated receiver position in latitude and longitude as an
-        instance of the NavData class with the following
-        rows: ``gps_millis``, ``lat_rx*_deg``, ``lon_rx*_deg``.
-    trip_id : string
-        Value for the tripId column in kaggle submission which is a
-        fusion of the data and phone type.
-
-    Returns
-    -------
-    output : gnss_lib_py.parsers.navdata.NavData
-        NavData structure ready for Kaggle submission.
-
-    """
-
-    state_estimate.in_rows("gps_millis")
-    wildcards = state_estimate.find_wildcard_indexes(["lat_rx*_deg",
-                            "lon_rx*_deg"],max_allow = 1)
-
-    output = NavData()
-    output["tripId"] = np.array([trip_id] * state_estimate.shape[1])
-    output["UnixTimeMillis"] = gps_to_unix_millis(state_estimate["gps_millis"])
-    output.orig_dtypes["UnixTimeMillis"] = np.int64
-    output["LatitudeDegrees"] = state_estimate[wildcards["lat_rx*_deg"]]
-    output["LongitudeDegrees"] = state_estimate[wildcards["lon_rx*_deg"]]
-
-    output.interpolate("UnixTimeMillis",["LatitudeDegrees",
-                                         "LongitudeDegrees"],inplace=True)
-    return output
-
-def solve_kaggle_dataset(folder_path, solver, verbose=False, *args, **kwargs):
-    """Run solver on all kaggle traces.
-
-    Additional ``*args`` arguments are passed into the ``solver``
-    function.
-
-    Parameters
-    ----------
-    folder_path: string or path-like
-        Path to folder containing all traces (e.g. full path to "train"
-        or "test" directories.
-    solver : function
-        State estimate solver that takes an instance of
-        AndroidDerived2022 and outputs a state_estimate NavData object.
-        Additional ``*args`` arguments are passed into this ``solver``
-        function.
-    verbose : bool
-        If verbose, will print each trace trajectory name and phone name
-	pair when it is solving the state estimate for that pair.
-
-    Returns
-    -------
-    submission : gnss_lib_py.parsers.navdata.NavData
-        Full solution submission across all traces. Can then be saved
-        using submission.to_csv().
-
-    """
-
-    # create solution NavData object
-    solution = NavData()
-
-    # iterate through all trace options
-    for trace_name in sorted(os.listdir(folder_path)):
-        trace_path = os.path.join(folder_path, trace_name)
-        # iterate through all phone types
-        for phone_type in sorted(os.listdir(trace_path)):
-            data_path = os.path.join(folder_path,trace_name,
-                                     phone_type,"device_gnss.csv")
-            try:
-                # convert data to Measurement class
-                derived_data = AndroidDerived2022(data_path)
-
-                if verbose:
-                    print("solving:",trace_name,phone_type)
-
-                # compute state estimate using provided solver function
-                state_estimate = solver(derived_data, *args, **kwargs)
-
-                trip_id = "/".join([trace_name,phone_type])
-                output = prepare_kaggle_submission(state_estimate,
-                                                   trip_id)
-
-                # concatenate solution to previous solutions
-                solution.concat(navdata=output, inplace=True)
-
-            except FileNotFoundError:
-                continue
-
-    return solution
->>>>>>> 3979c396
