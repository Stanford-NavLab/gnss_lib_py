--- conflicted
+++ resolved
@@ -254,7 +254,7 @@
     Notes
     -----
     Based on code written by J. Makela.
-    seaE 456, Global Navigation Sat Systems, University of Illinois
+    AE 456, Global Navigation Sat Systems, University of Illinois
     Urbana-Champaign. Fall 2017
 
     More details on the algorithm used to compute satellite positions
@@ -398,7 +398,6 @@
     return sv_posvel
 
 
-<<<<<<< HEAD
 def find_visible_ephem(gps_millis, rx_ecef, ephem, el_mask=5.):
     """Trim input ephemeris to keep only visible SVs.
 
@@ -461,7 +460,7 @@
     vis_posvel = sv_posvel.copy(cols=np.nonzero(keep_ind))
     return vis_posvel
 
-def find_sv_location(gps_millis, rx_ecef, ephem=None, sv_posvel=None):
+def find_sv_location(gps_millis, rx_ecef, ephem=None, sv_posvel=None, get_iono=False):
     """Given time, return SV positions, difference from Rx, and ranges.
 
     Parameters
@@ -506,13 +505,9 @@
 
 
 def _filter_ephemeris_measurements(measurements, constellations,
-                                   ephemeris_path = DEFAULT_EPHEM_PATH):
+                                   ephemeris_path = DEFAULT_EPHEM_PATH, get_iono=False):
     """Return subset of input measurements and ephmeris containing
     constellations and received SVs.
-=======
-def _filter_ephemeris_measurements(measurements, constellations, ephemeris_path, get_iono=False):
-    """Filter measurements based on constellations and ephemeris on received SVs
->>>>>>> 076d5f16
 
     Measurements are filtered to contain the intersection of received and
     desired constellations.
@@ -557,13 +552,13 @@
     # preprocessing of received quantities for downloading ephemeris file
     eph_sv = _combine_gnss_sv_ids(measurements)
     lookup_sats = list(np.unique(eph_sv))
-    # Why use start time instead of end time?
     start_gps_millis = np.min(measurements['gps_millis'])
     start_time = gps_millis_to_datetime(start_gps_millis)
     # Download the ephemeris file for all the satellites in the measurement files
     ephemeris_manager = EphemerisManager(ephemeris_path)
     ephem = ephemeris_manager.get_ephemeris(start_time, lookup_sats)
     if get_iono:
+        # TODO: Don't hardcode gps source
         iono_params = ephemeris_manager.get_iono_params(start_time, 'nasa_daily_gps')
         return measurements_subset, ephem, iono_params
     else:
