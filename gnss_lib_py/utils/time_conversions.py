"""Timing conversions between reference frames for times.

Frame options are described in detail at on the documentation website:
https://gnss-lib-py.readthedocs.io/en/latest/reference/reference.html#timing-conventions

Frame options include:
    - gps_millis : GPS milliseconds
    - unix_millis : UNIX milliseconds
    - tow : Time of week which includes GPS week and time of week in secs
    - datetime : Time assumed to be in UTC timezone

"""

__authors__ = "Derek Knowles, Ashwin Kanhere, Sriramya Bhamidipati, Shubh Gupta"
__date__ = "10 May, 2023"

from datetime import datetime, timedelta, timezone
import warnings

import numpy as np

from gnss_lib_py.utils.constants import GPS_EPOCH_0, WEEKSEC

# reference datetime that is considered as start of UTC epoch
UNIX_EPOCH_0 = datetime(1970, 1, 1, 0, 0, tzinfo=timezone.utc)

# Manually need to add leapSeconds when needed for future ones
LEAPSECONDS_TABLE = [datetime(2017, 1, 1, 0, 0, tzinfo=timezone.utc),
                     datetime(2015, 7, 1, 0, 0, tzinfo=timezone.utc),
                     datetime(2012, 7, 1, 0, 0, tzinfo=timezone.utc),
                     datetime(2009, 1, 1, 0, 0, tzinfo=timezone.utc),
                     datetime(2006, 1, 1, 0, 0, tzinfo=timezone.utc),
                     datetime(1999, 1, 1, 0, 0, tzinfo=timezone.utc),
                     datetime(1997, 7, 1, 0, 0, tzinfo=timezone.utc),
                     datetime(1996, 1, 1, 0, 0, tzinfo=timezone.utc),
                     datetime(1994, 7, 1, 0, 0, tzinfo=timezone.utc),
                     datetime(1993, 7, 1, 0, 0, tzinfo=timezone.utc),
                     datetime(1992, 7, 1, 0, 0, tzinfo=timezone.utc),
                     datetime(1991, 1, 1, 0, 0, tzinfo=timezone.utc),
                     datetime(1990, 1, 1, 0, 0, tzinfo=timezone.utc),
                     datetime(1988, 1, 1, 0, 0, tzinfo=timezone.utc),
                     datetime(1985, 7, 1, 0, 0, tzinfo=timezone.utc),
                     datetime(1983, 7, 1, 0, 0, tzinfo=timezone.utc),
                     datetime(1982, 7, 1, 0, 0, tzinfo=timezone.utc),
                     datetime(1981, 7, 1, 0, 0, tzinfo=timezone.utc),
                     GPS_EPOCH_0]

BEIDOU_LEAP_SECONDS = LEAPSECONDS_TABLE[:5]

def get_leap_seconds(gps_time):
    """Compute leap seconds to be added in time conversions.

    Computed by comparing the time to LEAPSECONDS_TABLE.

    Parameters
    ----------
    gps_time : float or datetime.datetime
        Time of clock can be float [ms] or datetime.datetime object.

    Returns
    -------
    out_leapsecs : float
        Leap seconds at given time [s].

    """
    if isinstance(gps_time, datetime):
        curr_time = gps_time
    else:
        curr_time = GPS_EPOCH_0 + timedelta(milliseconds=gps_time)
        curr_time = curr_time.replace(tzinfo=timezone.utc)
    curr_time = tzinfo_to_utc(curr_time)
    if curr_time < GPS_EPOCH_0:
        raise RuntimeError("Need input time after GPS epoch " \
                           + str(GPS_EPOCH_0))
    for row_num, time_frame in enumerate(LEAPSECONDS_TABLE):
        if curr_time >= time_frame:
            out_leapsecs = len(LEAPSECONDS_TABLE)-1 - row_num
            break
    return out_leapsecs


def gps_millis_to_tow(millis):
    """Convert milliseconds since GPS epoch to GPS week number and time.

    The initial GPS epoch is defined by the variable GPS_EPOCH_0 at
    which the week number is assumed to be 0.

    Both of these times are in the GPS time frame of reference and as a
    result, leap seconds do not need to be accounted for here.

    Parameters
    ----------
    millis : float or array-like of floats
        Float object for Time of Clock [ms].

    Returns
    -------
    gps_weeks : int or np.ndarray
        GPS week. Either `int` or `np.ndarray` with `dtype = int`.
    tows : float or np.ndarray
        GPS time of week [s]. Either `float` or `np.ndarray` with
        `dtype = float`.

    """

    if np.issubdtype(type(millis), np.integer) \
        or np.issubdtype(type(millis), float):
        millis = [millis]
    if isinstance(millis,np.ndarray) \
        and len(np.atleast_1d(millis)) == 1:
        millis = [millis.item()]

    gps_weeks = []
    tows = []

    for milli in millis:
        gps_week, tow = divmod(milli, 7*86400*1000)
        tow = tow / 1000.0

        gps_weeks.append(np.int64(gps_week))
        tows.append(tow)

    gps_weeks = np.squeeze(np.array(gps_weeks, dtype=np.int64))
    tows = np.squeeze(np.array(tows))
    return gps_weeks, tows


def datetime_to_tow(t_datetimes):
    """Convert Python datetime object to GPS Week and time of week.

    For the `gnss_lib_py` convention, except for specific applications,
    we assume that the time recorded by the `datetime.datetime` object
    is UTC time. As a result, on converting to TOW, we add leap seconds.

    Parameters
    ----------
    t_datetimes : datetime.datetime or array-like of datetime.datetime
        Datetime object for Time of Clock, assumed to be in UTC time frame.
<<<<<<< HEAD
    verbose : bool
        Flag for whether to print that leapseconds were added.
=======
>>>>>>> 5be9592d

    Returns
    -------
    gps_weeks : int or np.ndarray
        GPS week. Either `int` or `np.ndarray` with `dtype = int`.
    tows : float or np.ndarray
        GPS time of week [s]. Either `float` or `np.ndarray` with
        `dtype = float`.

    """
    if isinstance(t_datetimes,datetime):
        t_datetimes = [t_datetimes]
    if isinstance(t_datetimes,np.ndarray) \
        and len(np.atleast_1d(t_datetimes)) == 1:
        t_datetimes = [t_datetimes.item()]

    gps_weeks = []
    tows = []

    for t_datetime in t_datetimes:
        t_datetime = tzinfo_to_utc(t_datetime)
        if t_datetime < GPS_EPOCH_0:
            raise RuntimeError("Input time must be after GPS epoch " \
                             + str(GPS_EPOCH_0))
        out_leapsecs = get_leap_seconds(t_datetime)
        t_datetime = t_datetime + timedelta(seconds=out_leapsecs)
        gps_week = (t_datetime - GPS_EPOCH_0).days // 7

        tow = ((t_datetime - GPS_EPOCH_0) - timedelta(gps_week* 7.0)).total_seconds()

        gps_weeks.append(np.int64(gps_week))
        tows.append(tow)

    gps_weeks = np.squeeze(np.array(gps_weeks, dtype=np.int64))
    tows = np.squeeze(np.array(tows))
    return gps_weeks, tows


def tow_to_datetime(gps_weeks, tows):
    """Convert GPS week and time of week (seconds) to datetime.

    Because we assume that `datetime.datetime` objects are in UTC time,
    leap seconds are removed from the given TOW.

    Parameters
    ----------
    gps_weeks : int or array-like of ints
        GPS week.
    tows : float or array-like of floats
        GPS time of week [s].

    Returns
    -------
    t_datetimes: datetime.datetime or np.ndarray<datetime.datetime>
        Datetime in UTC timezone, with or without leap seconds based on
        flag.
        If single gps_weeks, tows is given, output is single
        datetime.datetime instance and `np.ndarray` of `datetime.datetime`
        if multiple inputs are given.
    """

    if np.issubdtype(type(gps_weeks), np.integer):
        gps_weeks = [gps_weeks]
    if np.issubdtype(type(tows), np.integer) \
        or np.issubdtype(type(tows), float):
        tows = [tows]
    if isinstance(gps_weeks,np.ndarray) \
        and len(np.atleast_1d(gps_weeks)) == 1:
        gps_weeks = [gps_weeks.item()]
    if isinstance(tows,np.ndarray) \
        and len(np.atleast_1d(tows)) == 1:
        tows = [tows.item()]

    t_datetimes = []

    for t_idx, gps_week in enumerate(gps_weeks):
        tow = tows[t_idx]

        seconds_since_epoch = WEEKSEC * gps_week + tow
        t_datetime = GPS_EPOCH_0 + timedelta(seconds=seconds_since_epoch)
        leap_secs = get_leap_seconds(t_datetime)
        t_datetime = t_datetime - timedelta(seconds=leap_secs)

        t_datetimes.append(t_datetime)

    # np.squeeze(np.array(t_datetimes)) not used because other conversions
    # relying on this conversion break on doing so
    if len(t_datetimes) == 1:
        return t_datetimes[0]
    return np.array(t_datetimes)


def tow_to_unix_millis(gps_weeks, tows):
    """Convert GPS week and time of week (seconds) to UNIX milliseconds.

    Convert GPS week and time of week (seconds) to milliseconds since
    UNIX epoch.
    Leap seconds will always be removed from tow because GPS millis is a
    continuous time reference while unix millis adjust for leap seconds.

    Parameters
    ----------
    gps_weeks : int or array-like of int
        GPS week.
    tows : float or array-like of int
        GPS time of week [s].

    Returns
    -------
    unix_millis: float or np.ndarray
        Milliseconds since UNIX epoch (midnight 1/1/1970 UTC). Either
        `float` or `np.ndarray` with `dtype = float`.


    """
    #NOTE: Don't need to remove leapseconds here because they're
    # removed in tow_to_datetime

    if np.issubdtype(type(gps_weeks), np.integer):
        gps_weeks = [gps_weeks]
    if np.issubdtype(type(tows), np.integer) \
        or np.issubdtype(type(tows), float):
        tows = [tows]
    if isinstance(gps_weeks,np.ndarray) \
        and len(np.atleast_1d(gps_weeks)) == 1:
        gps_weeks = [gps_weeks.item()]
    if isinstance(tows,np.ndarray) \
        and len(np.atleast_1d(tows)) == 1:
        tows = [tows.item()]

    unix_millis = []

    for t_idx, gps_week in enumerate(gps_weeks):
        tow = tows[t_idx]

        t_utc = tow_to_datetime(gps_week, tow)
        t_utc = t_utc.replace(tzinfo=timezone.utc)
        unix_milli = datetime_to_unix_millis(t_utc)
        unix_millis.append(unix_milli)

    unix_millis = np.squeeze(np.array(unix_millis))
    return unix_millis


def tow_to_gps_millis(gps_week, tow):
    """Convert GPS week and time of week (seconds) to GPS milliseconds.

    Convert GPS week and time of week (seconds) to milliseconds since
    GPS epoch.
    No leap seconds adjustments are made because both times are in the
    same frame of reference.

    Parameters
    ----------
    gps_week : int or array-like of int
        GPS week.
    tow : float or array-like of floats
        GPS time of week [s].

    Returns
    -------
    gps_millis: float or np.ndarray
        Milliseconds since GPS epoch
        (midnight 6th January, 1980 UTC with leap seconds). Either
        `float` or `np.ndarray` with `dtype = float`.


    """
    gps_millis = 1000*(WEEKSEC * gps_week + tow)

    gps_millis = np.squeeze(np.asarray(gps_millis, dtype=np.float64))
    return gps_millis


def datetime_to_unix_millis(t_datetimes):
    """Convert datetime to milliseconds since UNIX Epoch (1/1/1970 UTC).

    If no timezone is specified, assumes UTC as timezone. This function
    does not add leapseconds to the datetime to get unix millis.

    Parameters
    ----------
    t_datetimes : datetime.datetime or array-like of datetime.datetime
        UTC time as a datetime object.

    Returns
    -------
    unix_millis : float or np.ndarray
        Milliseconds since UNIX Epoch (1/1/1970 UTC). Either `float` or
        `np.ndarray` with `dtype = float`.


    """

    if isinstance(t_datetimes,datetime):
        t_datetimes = [t_datetimes]
    if isinstance(t_datetimes,np.ndarray) \
        and len(np.atleast_1d(t_datetimes)) == 1:
        t_datetimes = [t_datetimes.item()]

    unix_millis_list = []

    for t_datetime in t_datetimes:
        t_datetime = tzinfo_to_utc(t_datetime)
        unix_millis = 1000*(t_datetime - UNIX_EPOCH_0).total_seconds()
        unix_millis_list.append(unix_millis)

    unix_millis_list = np.squeeze(np.asarray(unix_millis_list,
                                             dtype=np.float64))
    return unix_millis_list


def datetime_to_gps_millis(t_datetimes):
    """Convert datetime to milliseconds since GPS Epoch.

    GPS Epoch starts at the 6th January 1980.
    If no timezone is specified, assumes UTC as timezone and returns
    milliseconds in GPS time frame of reference by adding leap seconds.
    Leap seconds are always added because UTC time is adjusted for leap
    seconds while GPS milliseconds are not.

    Parameters
    ----------
    t_datetime : datetime.datetime or array-like of datetime.datetime
        UTC time as a datetime object.

    Returns
    -------
    gps_millis : float or np.ndarray
        Milliseconds since GPS Epoch (6th January 1980 GPS). Either
        `float` or `np.ndarray` with `dtype = float`.


    """
    gps_weeks, tows = datetime_to_tow(t_datetimes)
    gps_millis = tow_to_gps_millis(gps_weeks, tows)
    return gps_millis


def unix_millis_to_datetime(unix_millis):
    """Convert milliseconds since UNIX epoch (1/1/1970) to UTC datetime.

    Parameters
    ----------
    unix_millis : float or int or np.ndarray
        Milliseconds that have passed since UTC epoch. `np.ndarray` of
        `float` or `int` to be passed in for cases with multiple values.

    Returns
    -------
    t_utc : datetime.datetime or np.ndarray
        UTC time as a datetime object. Either `datetime.datetime` or
        `np.ndarray` with `dtype = datetime.datetime`.
    """
    if np.issubdtype(type(unix_millis), np.integer):
        unix_millis = float(unix_millis)
    if np.issubdtype(type(unix_millis), np.integer) \
        or np.issubdtype(type(unix_millis), float):
        unix_millis = [unix_millis]
    if isinstance(unix_millis,np.ndarray) \
        and len(np.atleast_1d(unix_millis)) == 1:
        unix_millis = [unix_millis.item()]

    t_utcs = []

    for unix_milli in unix_millis:
        t_utc = UNIX_EPOCH_0 + timedelta(milliseconds=unix_milli)
        t_utc = t_utc.replace(tzinfo=timezone.utc)
        t_utcs.append(t_utc)

    if len(t_utcs) == 1:
        return t_utcs[0]
    return np.array(t_utcs)


def unix_millis_to_tow(unix_millis):
    """Convert UNIX milliseconds to GPS week and time of week (seconds).

    UNIX milliseconds are since UNIX epoch (1/1/1970).
    Always adds leap seconds to convert from UTC to GPS time reference.

    Parameters
    ----------
    unix_millis : float or array-like of float
        Milliseconds that have passed since UTC epoch.

    Returns
    -------
    gps_week : int or np.ndarray
        GPS week. Either `int` or `np.ndarray` with `dtype = int`.
    tow : float or np.ndarray
        GPS time of week [s]. Either `float` or `np.ndarray` with
        `dtype = float`.
    """

    t_utc = unix_millis_to_datetime(unix_millis)
    gps_week, tow = datetime_to_tow(t_utc)
    return np.int64(gps_week), tow


def unix_to_gps_millis(unix_millis):
    """Convert milliseconds since UNIX epoch (1/1/1970) to GPS millis.

    Adds leap seconds by default but time can be kept in UTC frame by
    setting to False.

    Parameters
    ----------
    unix_millis : float or array-like of float
        Milliseconds that have passed since UTC epoch.

    Returns
    -------
    gps_millis : int or np.ndarray
        Milliseconds since GPS Epoch (6th January 1980 GPS). Either
        `int` or `np.ndarray` with `dtype = int`.
    """
    # Add leapseconds should always be true here
    if isinstance(unix_millis, np.ndarray) \
        and len(np.atleast_1d(unix_millis)) > 1:
        gps_millis = np.zeros_like(unix_millis)
        for t_idx, unix in enumerate(unix_millis):
            t_utc = unix_millis_to_datetime(unix)
            gps_millis[t_idx] = datetime_to_gps_millis(t_utc)
        gps_millis = gps_millis.astype(np.float64)
    else:
        t_utc = unix_millis_to_datetime(unix_millis)
        gps_millis = np.float64(datetime_to_gps_millis(t_utc))
    return gps_millis


def gps_millis_to_datetime(gps_millis):
    """Convert milliseconds since GPS epoch to datetime.

    GPS millis is from the start of the GPS in GPS reference.
    The initial GPS epoch is defined by the variable GPS_EPOCH_0 at
    which the week number is assumed to be 0.

    The :code:`datetime` instances are assumed to be in UTC time and leap
    seconds are removed from the gps_millis as a result.

    Parameters
    ----------
    gps_millis : float or array-like of float
        Float object for Time of Clock [ms].

    Returns
    -------
    t_utc : datetime.datetime or np.ndarray
        UTC time as a datetime object. Either `datetime.datetime` or
        `np.ndarray` with `dtype = datetime.datetime`.
    """
    gps_week, tow = gps_millis_to_tow(gps_millis)
    t_utc = tow_to_datetime(gps_week, tow)
    return t_utc


def gps_to_unix_millis(gps_millis):
    """Convert milliseconds since GPS epoch to UNIX millis.

    GPS millis is from the start of the GPS in GPS reference.
    The initial GPS epoch is defined by the variable GPS_EPOCH_0 at
    which the week number is assumed to be 0.

    Leap seconds are removed from gps_millis because of the difference
    between how GPS and Unix time handle milliseconds.

    Parameters
    ----------
    gps_millis : float or array-like of float
        Float object for Time of Clock [ms].

    Returns
    -------
    unix_millis : float or np.ndarray
        Milliseconds since UNIX Epoch (1/1/1970 UTC). Either `float`
        or `np.ndarray` with `dtype = float`.

    """
    #NOTE: Ensure that one of these methods is always adding/removing
    # leap seconds here
    if isinstance(gps_millis, np.ndarray) \
        and len(np.atleast_1d(gps_millis)) > 1:
        unix_millis = np.zeros_like(gps_millis)
        for t_idx, gps in enumerate(gps_millis):
            t_utc = gps_millis_to_datetime(gps)
            unix_millis[t_idx] = datetime_to_unix_millis(t_utc)
        gps_millis = gps_millis.astype(np.float64)
    else:
        t_utc = gps_millis_to_datetime(gps_millis)
        unix_millis = np.float64(datetime_to_unix_millis(t_utc))
    return unix_millis


def gps_datetime_to_gps_millis(t_gps):
    """Convert datetime in GPS time of reference to milliseconds since GPS Epoch.

    GPS Epoch starts at the 6th January 1980.
    This function assumes that the input datetime is in the GPS time
    frame of reference and converts that to GPS milliseconds.

    Parameters
    ----------
<<<<<<< HEAD
    t_datetime : datetime.datetime or array-like of datetime.datetime
=======
    t_gps : datetime.datetime or array-like of datetime.datetime
>>>>>>> 5be9592d
        GPS time as a datetime object.

    Returns
    -------
    gps_millis : float or np.ndarray
        Milliseconds since GPS Epoch (6th January 1980 GPS). Either
        `float` or `np.ndarray` with `dtype = float`.


    """
    if isinstance(t_gps,datetime):
        t_gps = [t_gps]
    if isinstance(t_gps,np.ndarray) \
        and len(np.atleast_1d(t_gps)) == 1:
        t_gps = [t_gps.item()]
    gps_millis = []
    for t_datetime in t_gps:
        gps_milli = (t_datetime - GPS_EPOCH_0).total_seconds()*1000
        gps_millis.append(gps_milli)
    gps_millis = np.squeeze(np.asarray(gps_millis))
    return gps_millis



def tzinfo_to_utc(t_datetime):
    """Raises warning if time doesn't have timezone and converts to UTC.

    If datetime object is offset-naive, then this function will
    interpret the timezone as UTC and add the appropriate timezone info.

    Parameters
    ----------
    t_datetime : datetime.datetime
        Datetime object with no timezone, UTC timezone, or local
        timezone.

    Returns
    -------
    t_datetime: datetime.datetime
        Datetime object in UTC, added if no timezone was given and
        converted to UTC if datetime was in local timezone.

    """
    if not hasattr(t_datetime, 'tzinfo') or t_datetime.tzinfo is None:
        warnings.warn("No time zone info found in datetime, assuming UTC",\
                        RuntimeWarning)
        t_datetime = t_datetime.replace(tzinfo=timezone.utc)
    if t_datetime.tzinfo != timezone.utc:
        t_datetime = t_datetime.astimezone(timezone.utc)
    return t_datetime


def datetime_to_beidou_millis_since_gps_0(t_datetimes):
    if isinstance(t_datetimes,datetime):
        t_datetimes = [t_datetimes]
    if isinstance(t_datetimes,np.ndarray) \
        and len(np.atleast_1d(t_datetimes)) == 1:
        t_datetimes = [t_datetimes.item()]

    beidou_millis_since_gps_0_list = []

    for t_datetime in t_datetimes:
        t_datetime = tzinfo_to_utc(t_datetime)
        # Extract the number of Beidou leapseconds
        if t_datetime < GPS_EPOCH_0:
            raise RuntimeError("Need input time after GPS epoch " \
                            + str(GPS_EPOCH_0))
        for row_num, time_frame in enumerate(LEAPSECONDS_TABLE):
            if t_datetime >= time_frame:
                out_leapsecs = len(BEIDOU_LEAP_SECONDS)-1 - row_num
                break
        beidou_millis_since_gps_0 = 1000*(t_datetime - GPS_EPOCH_0).total_seconds()
        beidou_millis_since_gps_0 += out_leapsecs*1000
        beidou_millis_since_gps_0_list.append(beidou_millis_since_gps_0)

    beidou_millis_since_gps_0_list = np.squeeze(np.asarray(
                                            beidou_millis_since_gps_0_list,
                                            dtype=np.float64))
    return beidou_millis_since_gps_0_list<|MERGE_RESOLUTION|>--- conflicted
+++ resolved
@@ -136,11 +136,6 @@
     ----------
     t_datetimes : datetime.datetime or array-like of datetime.datetime
         Datetime object for Time of Clock, assumed to be in UTC time frame.
-<<<<<<< HEAD
-    verbose : bool
-        Flag for whether to print that leapseconds were added.
-=======
->>>>>>> 5be9592d
 
     Returns
     -------
@@ -544,11 +539,7 @@
 
     Parameters
     ----------
-<<<<<<< HEAD
-    t_datetime : datetime.datetime or array-like of datetime.datetime
-=======
     t_gps : datetime.datetime or array-like of datetime.datetime
->>>>>>> 5be9592d
         GPS time as a datetime object.
 
     Returns
