--- conflicted
+++ resolved
@@ -67,12 +67,9 @@
     avg_y : bool
         Whether or not to average across the y values for each x
         timestep when doing groupby
-<<<<<<< HEAD
-=======
     fig : matplotlib.pyplot.Figure
          Previous figure on which to add current plotting. Default of
          None plots on a new figure.
->>>>>>> 274a95e5
     title : string
         Title for the plot.
     save : bool
@@ -107,15 +104,8 @@
     if not isinstance(prefix, str):
         raise TypeError("Prefix must be a string.")
 
-<<<<<<< HEAD
-    if fig is None:
-        fig, axes = _get_new_fig()
-    else:
-        axes = fig.get_axes()[0]
-=======
     # create a new figure if none provided
     fig, axes = _get_new_fig(fig)
->>>>>>> 274a95e5
 
     if x_metric is None:
         x_data = None
@@ -148,11 +138,8 @@
                     y_avg.append(np.mean(y_data[x_idxs]))
                 x_data = x_unique
                 y_data = y_avg
-<<<<<<< HEAD
-=======
                 # change name
                 group = group + "_avg"
->>>>>>> 274a95e5
             axes.plot(x_data, y_data,
                       label=_get_label({groupby:group}),
                       markeredgecolor = markeredgecolor,
