"""Functions for coordinate conversions required by GPS.

<<<<<<< HEAD
"""

__authors__ = "Shubh Gupta, Ashwin Kanhere"
__date__ = "20 July 2021"

import os
import sys
# append <path>/gnss_lib_py/gnss_lib_py/ to path
sys.path.append(os.path.dirname(
                os.path.dirname(
                os.path.realpath(__file__))))

import numpy as np
=======
Based on code from https://github.com/commaai/laika whose license is
copied below:

MIT License

Copyright (c) 2018 comma.ai

Permission is hereby granted, free of charge, to any person obtaining a copy
of this software and associated documentation files (the "Software"), to deal
in the Software without restriction, including without limitation the rights
to use, copy, modify, merge, publish, distribute, sublicense, and/or sell
copies of the Software, and to permit persons to whom the Software is
furnished to do so, subject to the following conditions:

The above copyright notice and this permission notice shall be included in all
copies or substantial portions of the Software.

THE SOFTWARE IS PROVIDED "AS IS", WITHOUT WARRANTY OF ANY KIND, EXPRESS OR
IMPLIED, INCLUDING BUT NOT LIMITED TO THE WARRANTIES OF MERCHANTABILITY,
FITNESS FOR A PARTICULAR PURPOSE AND NONINFRINGEMENT. IN NO EVENT SHALL THE
AUTHORS OR COPYRIGHT HOLDERS BE LIABLE FOR ANY CLAIM, DAMAGES OR OTHER
LIABILITY, WHETHER IN AN ACTION OF CONTRACT, TORT OR OTHERWISE, ARISING FROM,
OUT OF OR IN CONNECTION WITH THE SOFTWARE OR THE USE OR OTHER DEALINGS IN THE
SOFTWARE.
>>>>>>> 698fdd30

"""

__authors__ = "Shubh Gupta, Ashwin Kanhere"
__date__ = "20 July 2021"

<<<<<<< HEAD
=======
import numpy as np

import gnss_lib_py.core.constants as consts

>>>>>>> 698fdd30
def geodetic2ecef(geodetic, radians=False):
    """LLA to ECEF conversion.

    Parameters
    ----------
    geodetic : np.ndarray
        Float with WGS-84 LLA coordinates.
    radians : bool
        Flag of whether input [rad].

    Returns
    -------
    ecef : np.ndarray
        ECEF coordinates corresponding to input LLA.

    Notes
    -----
    Based on code from https://github.com/commaai/laika.

    """

    geodetic = np.array(geodetic)
    input_shape = geodetic.shape
    geodetic = np.atleast_2d(geodetic)

    ratio = 1.0 if radians else (np.pi / 180.0)
    lat = ratio*geodetic[:,0]
    lon = ratio*geodetic[:,1]
    alt = geodetic[:,2]

    xi = np.sqrt(1 - consts.E1SQ * np.sin(lat)**2)
    x = (consts.A / xi + alt) * np.cos(lat) * np.cos(lon)
    y = (consts.A / xi + alt) * np.cos(lat) * np.sin(lon)
    z = (consts.A / xi * (1 - consts.E1SQ) + alt) * np.sin(lat)
    ecef = np.array([x, y, z]).T
    ecef = np.reshape(ecef, input_shape)
    return ecef


def ecef2geodetic(ecef, radians=False):
    """ECEF to LLA conversion using Ferrari's method

    Parameters
    ----------
    ecef : np.ndarray
        Float with ECEF coordinates
    radians : bool
        Flag of whether output should be in radians

    Returns
    -------
    geodetic : np.ndarray
        Float with WGS-84 LLA coordinates corresponding to input ECEF

    Notes
    -----
    Based on code from https://github.com/commaai/laika.

    """

    ecef = np.atleast_1d(ecef)
    input_shape = ecef.shape
    ecef = np.atleast_2d(ecef)
    x, y, z = ecef[:, 0], ecef[:, 1], ecef[:, 2]

    ratio = 1.0 if radians else (180.0 / np.pi)

    # Convert from ECEF to geodetic using Ferrari's methods
    # https://en.wikipedia.org/wiki/Geographic_coordinate_conversion#Ferrari.27s_solution
    r = np.sqrt(x * x + y * y)
    E1SQ = consts.A * consts.A - consts.B * consts.B
    F = 54 * consts.B * consts.B * z * z
    G = r * r + (1 - consts.E1SQ) * z * z - consts.E1SQ * E1SQ
    C = (consts.E1SQ * consts.E1SQ * F * r * r) / (pow(G, 3))
    S = np.cbrt(1 + C + np.sqrt(C * C + 2 * C))
    P = F / (3 * pow((S + 1 / S + 1), 2) * G * G)
    Q = np.sqrt(1 + 2 * consts.E1SQ * consts.E1SQ * P)
    r_0 =  -(P * consts.E1SQ * r) / (1 + Q) + np.sqrt(0.5 * consts.A * consts.A*(1 + 1.0 / Q) - \
          P * (1 - consts.E1SQ) * z * z / (Q * (1 + Q)) - 0.5 * P * r * r)
    U = np.sqrt(pow((r - consts.E1SQ * r_0), 2) + z * z)
    V = np.sqrt(pow((r - consts.E1SQ * r_0), 2) + (1 - consts.E1SQ) * z * z)
    Z_0 = consts.B * consts.B * z / (consts.A * V)
    h = U * (1 - consts.B * consts.B / (consts.A * V))
    lat = ratio*np.arctan((z + consts.E2SQ * Z_0) / r)
    lon = ratio*np.arctan2(y, x)

    # stack the new columns and return to the original shape
    geodetic = np.column_stack((lat, lon, h))
    geodetic = np.reshape(geodetic, input_shape)
    return geodetic.reshape(input_shape)

class LocalCoord(object):
    """Class for conversions to NED (North-East-Down).

    Attributes
    ----------
    init_ecef : np.ndarray
        ECEF of origin of NED.
    ned2ecef_matrix : np.ndarray
        Rotation matrix to convert from NED to ECEF.
    ecef2ned_matrix : np.ndarray
        Rotation matrix to convert from ECEF to NED.

    Notes
    -----
    Based on code from https://github.com/commaai/laika.

    """

    def __init__(self, init_geodetic, init_ecef):
        #TODO: Add documentation for the __init__
        self.init_ecef = init_ecef
        lat, lon, _ = (np.pi/180)*np.array(init_geodetic)
        self.ned2ecef_matrix = np.array([[-np.sin(lat)*np.cos(lon), -np.sin(lon), -np.cos(lat)*np.cos(lon)],
                                         [-np.sin(lat)*np.sin(lon), np.cos(lon), -np.cos(lat)*np.sin(lon)],
                                         [np.cos(lat), 0, -np.sin(lat)]])
        self.ecef2ned_matrix = self.ned2ecef_matrix.T

    @classmethod
    def from_geodetic(cls, init_geodetic):
        """Instantiate class using NED origin in geodetic coordinates.

        Parameters
        ----------
        init_geodetic : np.ndarray
            Float with WGS-84 LLA coordinates of the NED origin

        Returns
        -------
        local_coord : LocalCoord
            Instance of LocalCoord object with corresponding NED origin.

        Notes
        -----
        Based on code from https://github.com/commaai/laika.

        """

        init_ecef = geodetic2ecef(init_geodetic)
        local_coord = LocalCoord(init_geodetic, init_ecef)
        return local_coord

    @classmethod
    def from_ecef(cls, init_ecef):
        """Instantiate class using the NED origin in ECEF coordinates.

        Parameters
        ----------
        init_ecef : np.ndarray
            Float with ECEF coordinates of the NED origin.

        Returns
        -------
        local_coord : LocalCoord
            Instance of LocalCoord object with corresponding NED origin.

        Notes
        -----
        Based on code from https://github.com/commaai/laika.

        """

        init_geodetic = ecef2geodetic(init_ecef)
        local_coord = LocalCoord(init_geodetic, init_ecef)
        return local_coord

    def ecef2ned(self, ecef):
        """Convert ECEF position vectors to NED position vectors.

        Parameters
        ----------
        ecef : np.ndarray
            Float with ECEF position vectors.

        Returns
        -------
        ned : np.ndarray
            Converted NED position vectors.

        Notes
        -----
        Based on code from https://github.com/commaai/laika.

        """

        ecef = np.array(ecef)
        # Convert to column vectors for calculation before returning in the same shape as the input
        input_shape = ecef.shape
        if input_shape[0] == 3:
            ned =  np.matmul(self.ecef2ned_matrix, (ecef - np.reshape(self.init_ecef, [3, -1])))
        elif input_shape[1]==3:
            ned = np.matmul(self.ecef2ned_matrix, (ecef.T - np.reshape(self.init_ecef, [3, -1])))
        ned = np.reshape(ned, input_shape)
        return ned

    def ecef2nedv(self, ecef):
        """Convert ECEF free vectors to NED free vectors.

        Parameters
        ----------
        ecef : np.ndarray
            Float with free vectors in the ECEF frame of reference.

        Returns
        -------
        ned : np.ndarray
            Converted free vectors in the NED frame of reference.

        Notes
        -----
        Based on code from https://github.com/commaai/laika.

        """

        ecef = np.array(ecef)
        # Convert to column vectors for calculation before returning in the same shape as the input
        input_shape = ecef.shape
        if input_shape[0] == 3:
            ned =  np.matmul(self.ecef2ned_matrix, ecef)
        elif input_shape[1]==3:
            ned = np.matmul(self.ecef2ned_matrix, ecef.T)
        ned = np.reshape(ned, input_shape)
        return ned

    def ned2ecef(self, ned):
        """Convert NED position vectors to ECEF position vectors.

        Parameters
        ----------
        ned : np.ndarray
            Float with position vectors in the NED frame of reference.

        Returns
        -------
        ecef : np.ndarray
            Converted position vectors in the ECEF frame of reference.

        Notes
        -----
        Based on code from https://github.com/commaai/laika.

        """

        ned = np.array(ned)
        # Convert to column vectors for calculation before returning in the same shape as the input
        input_shape = ned.shape
        if input_shape[0] == 3:
            ecef =  np.matmul(self.ned2ecef_matrix, ned) + np.reshape(self.init_ecef, [3, -1])
            return ecef
        elif input_shape[1]==3:
            ecef = np.matmul(self.ned2ecef_matrix, ned.T) + np.reshape(self.init_ecef, [3, -1])
            return ecef.T

    def ned2ecefv(self, ned):
        """Convert NED free vectors to ECEF free vectors.

        Parameters
        ----------
        ned : np.ndarray
            Float with free vectors in the NED frame of reference.

        Returns
        -------
        ecef : np.ndarray
            Converted free vectors in the ECEF frame of reference.

        Notes
        -----
        Based on code from https://github.com/commaai/laika.

        """

        ned = np.array(ned)
        # Convert to column vectors for calculation before returning in the same shape as the input
        input_shape = ned.shape
        if input_shape[0] == 3:
            ecef =  np.matmul(self.ned2ecef_matrix, ned)
            return ecef
        elif input_shape[1]==3:
            ecef = np.matmul(self.ned2ecef_matrix, ned.T)
            return ecef.T

    def geodetic2ned(self, geodetic):
        """Convert geodetic position vectors to NED position vectors.

        Parameters
        ----------
        geodetic : np.ndarray
            Float with geodetic position vectors.

        Returns
        -------
        ned : np.ndarray
            Converted NED position vectors.

        Notes
        -----
        Based on code from https://github.com/commaai/laika.

        """

        ecef = geodetic2ecef(geodetic)
        ned = self.ecef2ned(ecef)
        return ned

    def ned2geodetic(self, ned):
        """Convert geodetic position vectors to NED position vectors.

        Parameters
        ----------
        ned : np.ndarray
            Float with NED position vectors.

        Returns
        -------
        geodetic : np.ndarray
            Converted geodetic position vectors.

        Notes
        -----
        Based on code from https://github.com/commaai/laika.

        """

        ecef = self.ned2ecef(ned)
        geodetic = ecef2geodetic(ecef)
        return geodetic<|MERGE_RESOLUTION|>--- conflicted
+++ resolved
@@ -1,20 +1,5 @@
 """Functions for coordinate conversions required by GPS.
 
-<<<<<<< HEAD
-"""
-
-__authors__ = "Shubh Gupta, Ashwin Kanhere"
-__date__ = "20 July 2021"
-
-import os
-import sys
-# append <path>/gnss_lib_py/gnss_lib_py/ to path
-sys.path.append(os.path.dirname(
-                os.path.dirname(
-                os.path.realpath(__file__))))
-
-import numpy as np
-=======
 Based on code from https://github.com/commaai/laika whose license is
 copied below:
 
@@ -39,20 +24,16 @@
 LIABILITY, WHETHER IN AN ACTION OF CONTRACT, TORT OR OTHERWISE, ARISING FROM,
 OUT OF OR IN CONNECTION WITH THE SOFTWARE OR THE USE OR OTHER DEALINGS IN THE
 SOFTWARE.
->>>>>>> 698fdd30
 
 """
 
 __authors__ = "Shubh Gupta, Ashwin Kanhere"
 __date__ = "20 July 2021"
 
-<<<<<<< HEAD
-=======
 import numpy as np
 
 import gnss_lib_py.core.constants as consts
 
->>>>>>> 698fdd30
 def geodetic2ecef(geodetic, radians=False):
     """LLA to ECEF conversion.
 
