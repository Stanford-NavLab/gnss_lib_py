{
 "cells": [
  {
   "cell_type": "markdown",
   "id": "e8cfabd7",
   "metadata": {},
   "source": [
    "This tutorial explains details about existing parsers and how to create a new parser if necessary."
   ]
  },
  {
   "cell_type": "markdown",
   "id": "d5632d85",
   "metadata": {},
   "source": [
    "Load `gnss_lib_py` into the Python workspace"
   ]
  },
  {
   "cell_type": "code",
   "execution_count": null,
   "id": "f7468fd3",
   "metadata": {},
   "outputs": [],
   "source": [
    "import gnss_lib_py as glp"
   ]
  },
  {
   "cell_type": "markdown",
   "id": "76ee7e5e",
   "metadata": {},
   "source": [
    "# 2022 Google Android Derived Dataset"
   ]
  },
  {
   "cell_type": "markdown",
   "id": "ceac98ce",
   "metadata": {},
   "source": [
    "This data comes from the 2022 Google Smartphone Decimeter Challenge and can be downloaded from [Kaggle](https://www.kaggle.com/c/smartphone-decimeter-2022)."
   ]
  },
  {
   "cell_type": "markdown",
   "id": "e2ec49c6",
   "metadata": {},
   "source": [
    "Loading the data into an instance of `NavData` is as easy as creating an instance of `AndroidDerived2022` with the relevant file path."
   ]
  },
  {
   "cell_type": "code",
   "execution_count": null,
   "id": "c335608f",
   "metadata": {},
   "outputs": [],
   "source": [
    "# download Android data file\n",
    "!wget https://raw.githubusercontent.com/Stanford-NavLab/gnss_lib_py/main/data/unit_test/android_2022/device_gnss.csv --quiet -O \"device_gnss.csv\"\n",
    "# load Android Google Challenge data\n",
    "derived_data = glp.AndroidDerived2022(\"device_gnss.csv\")"
   ]
  },
  {
   "cell_type": "markdown",
   "id": "eb53fe00",
   "metadata": {},
   "source": [
    "We can verify that the data loaded correctly by printing the shape and rows of the imported data."
   ]
  },
  {
   "cell_type": "code",
   "execution_count": null,
   "id": "01b5d56a",
   "metadata": {},
   "outputs": [],
   "source": [
    "derived_data.shape"
   ]
  },
  {
   "cell_type": "code",
   "execution_count": null,
   "id": "cc2d26d9",
   "metadata": {},
   "outputs": [],
   "source": [
    "derived_data.rows"
   ]
  },
  {
   "cell_type": "markdown",
   "id": "076d5ea5",
   "metadata": {},
   "source": [
    "# 2022 Google Android Ground Truth\n",
    "We can similarly load in the ground truth data from the same 2022 Google Smartphone Decimeter Challenge."
   ]
  },
  {
   "cell_type": "code",
   "execution_count": null,
   "id": "21581d69",
   "metadata": {},
   "outputs": [],
   "source": [
    "# download Android data file\n",
    "!wget https://raw.githubusercontent.com/Stanford-NavLab/gnss_lib_py/main/data/unit_test/android_2022/ground_truth.csv --quiet -O \"ground_truth.csv\"\n",
    "# load Android Google Challenge ground truth data\n",
    "gt_data = glp.AndroidGroundTruth2022(\"ground_truth.csv\")"
   ]
  },
  {
   "cell_type": "code",
   "execution_count": null,
   "id": "ef4a123a",
   "metadata": {},
   "outputs": [],
   "source": [
    "gt_data.shape"
   ]
  },
  {
   "cell_type": "code",
   "execution_count": null,
   "id": "9f327d87",
   "metadata": {
    "scrolled": false
   },
   "outputs": [],
   "source": [
    "gt_data.rows"
   ]
  },
  {
   "cell_type": "markdown",
   "id": "c849214b",
   "metadata": {},
   "source": [
    "# 2022 Google Decimeter Kaggle Challenge\n",
    "There are utility functions to prepare Kaggle submissions for the 2022 challenge."
   ]
  },
  {
   "cell_type": "markdown",
   "id": "83ac7998",
   "metadata": {},
   "source": [
    "We offer a function to convert the provided Weighted Least Squares baseline solution into the standard `state_estimate` format found throughout `gnss_lib_py`. Simply pass in the derived data NavData object."
   ]
  },
  {
   "cell_type": "code",
   "execution_count": null,
   "id": "a990ec31",
   "metadata": {},
   "outputs": [],
   "source": [
    "state_estimate = glp.solve_kaggle_baseline(derived_data)\n",
    "\n",
    "print(state_estimate)"
   ]
  },
  {
   "cell_type": "markdown",
   "id": "f1504d5d",
   "metadata": {},
   "source": [
    "`prepare_kaggle_submission` can be used to convert the standard `state_estimate` format to a NavData object with the same rows and row names which the 2022 Kaggle competition expects. The `trip_id` is a combination of the trajectory trace name and phone name."
   ]
  },
  {
   "cell_type": "code",
   "execution_count": null,
   "id": "22f43b10",
   "metadata": {},
   "outputs": [],
   "source": [
    "solution = glp.prepare_kaggle_submission(state_estimate, trip_id = \"my_trace/my_phone\")\n",
    "\n",
    "print(solution)"
   ]
  },
  {
   "cell_type": "markdown",
   "id": "7e8879f2",
   "metadata": {},
   "source": [
    "`solve_kaggle_dataset` can be used to automatically iterate through all trace trajectory names and phone names, estimate the state using the provided solver, and concatenate all state estimates together for a single submission. The `solver` variable could use `solve_kaggle_baseline`, `solve_wls`, or `solve_gnss_ekf` for example.\n"
   ]
  },
  {
   "cell_type": "code",
   "execution_count": null,
   "id": "49659881",
   "metadata": {},
   "outputs": [],
   "source": [
    "# submission = glp.solve_kaggle_dataset(folder_path = \"/path/to/train/or/test/folder/\", \n",
    "#                                   solver = glp.solve_wls)\n",
    "\n",
    "# after the submission NavData object is created, save it to a csv with:\n",
    "# submission.to_csv(\"file_path.csv\")"
   ]
  },
  {
   "cell_type": "markdown",
   "id": "0f78bfdb",
   "metadata": {},
   "source": [
    "# 2021 Google Android Derived Dataset"
   ]
  },
  {
   "cell_type": "markdown",
   "id": "b43a523e",
   "metadata": {},
   "source": [
    "This data comes from the 2021 Google Smartphone Decimeter Challenge and can be downloaded from [Kaggle](https://www.kaggle.com/c/google-smartphone-decimeter-challenge)."
   ]
  },
  {
   "cell_type": "markdown",
   "id": "e12cecb0",
   "metadata": {},
   "source": [
    "Loading the data into an instance of `NavData` is as easy as creating an instance of `AndroidDerived2021` with the relevant file path."
   ]
  },
  {
   "cell_type": "code",
   "execution_count": null,
   "id": "6447cd99",
   "metadata": {},
   "outputs": [],
   "source": [
    "# download Android data file\n",
    "!wget https://raw.githubusercontent.com/Stanford-NavLab/gnss_lib_py/main/data/unit_test/android_2021/Pixel4_derived.csv --quiet -O \"Pixel4_derived.csv\"\n",
    "# load Android Google Challenge data\n",
    "derived_data = glp.AndroidDerived2021(\"Pixel4_derived.csv\")"
   ]
  },
  {
   "cell_type": "markdown",
   "id": "00bc1b39",
   "metadata": {},
   "source": [
    "We can verify that the data loaded correctly by printing the shape and rows of the imported data."
   ]
  },
  {
   "cell_type": "code",
   "execution_count": null,
   "id": "407270ad",
   "metadata": {},
   "outputs": [],
   "source": [
    "derived_data.shape"
   ]
  },
  {
   "cell_type": "code",
   "execution_count": null,
   "id": "2ac2fc75",
   "metadata": {},
   "outputs": [],
   "source": [
    "derived_data.rows"
   ]
  },
  {
   "cell_type": "markdown",
   "id": "602a7f1d",
   "metadata": {},
   "source": [
    "# 2021 Google Android Ground Truth\n",
    "We can similarly load in the ground truth data from the same 2021 Google Smartphone Decimeter Challenge."
   ]
  },
  {
   "cell_type": "code",
   "execution_count": null,
   "id": "8721297a",
   "metadata": {},
   "outputs": [],
   "source": [
    "# download Android data file\n",
    "!wget https://raw.githubusercontent.com/Stanford-NavLab/gnss_lib_py/main/data/unit_test/android_2021/Pixel4_ground_truth.csv --quiet -O \"Pixel4_ground_truth.csv\"\n",
    "# load Android Google Challenge ground truth data\n",
    "gt_data = glp.AndroidGroundTruth2021(\"Pixel4_ground_truth.csv\")"
   ]
  },
  {
   "cell_type": "code",
   "execution_count": null,
   "id": "35cba5a4",
   "metadata": {},
   "outputs": [],
   "source": [
    "gt_data.shape"
   ]
  },
  {
   "cell_type": "code",
   "execution_count": null,
   "id": "a1b0e8b6",
   "metadata": {
    "scrolled": false
   },
   "outputs": [],
   "source": [
    "gt_data.rows"
   ]
  },
  {
   "cell_type": "markdown",
   "id": "b0a917b6",
   "metadata": {},
   "source": [
    "# NMEA File Parsing"
   ]
  },
  {
   "cell_type": "markdown",
   "id": "f166df97",
   "metadata": {},
   "source": [
    "NMEA is a file standard for storing and transferring position data and GPS measurements.\n",
    "`gnss_lib_py` has functionality for reading NMEA files and loading the data into a `NavData`, which we demonstrate next."
   ]
  },
  {
   "cell_type": "markdown",
   "id": "aa0ea320",
   "metadata": {},
   "source": [
    "Each NMEA sentence has a header eg. `$GPGGA` which describes whether the message is propreitary or general purpose and the type of message.\n",
    "In this case, the message is `GGA`. `gnss_lib_py` currently supports `GGA` and `RMC` message types.\n",
    "\n",
    "Each NMEA sentence also comes with a checksum, which may appear after the '*' in each sentence.\n",
    "In case the checksums are to be checked, pass the parameter `check=True` to the `Nmea` initialization."
   ]
  },
  {
   "cell_type": "code",
   "execution_count": null,
   "id": "cbae66a6",
   "metadata": {},
   "outputs": [],
   "source": [
    "# download NMEA data and load it into NavData instance\n",
    "!wget https://raw.githubusercontent.com/Stanford-NavLab/gnss_lib_py/main/data/unit_test/nmea/nmea_w_correct_checksum.nmea --quiet -O \"nmea_w_correct_checksum.nmea\"\n",
    "# Load the NMEA file into a NavData structure\n",
    "nmea_navdata = glp.Nmea('nmea_w_correct_checksum.nmea')\n",
    "print('Loaded NMEA data\\n', nmea_navdata)"
   ]
  },
  {
   "cell_type": "markdown",
   "id": "6606e32a",
   "metadata": {},
   "source": [
    "If the checksum is not to be checked, pass the parameter `check=False` to the initialization."
   ]
  },
  {
   "cell_type": "code",
   "execution_count": null,
   "id": "81034771",
   "metadata": {},
   "outputs": [],
   "source": [
    "!wget https://raw.githubusercontent.com/Stanford-NavLab/gnss_lib_py/main/data/unit_test/nmea/nmea_no_checksum.nmea --quiet -O \"nmea_w_no_checksum.nmea\"\n",
    "# Load the NMEA file into a NavData structure\n",
    "nmea_navdata = glp.Nmea('nmea_w_no_checksum.nmea', check=False)\n",
    "print('Loaded NMEA data\\n', nmea_navdata)"
   ]
  },
  {
   "cell_type": "markdown",
   "id": "a87c37c2",
   "metadata": {},
   "source": [
    "NMEA GGA and RMC sentences store latitude and longitude coordinates in a `ddmm.mmmmmmm` format along with a cardinal direction like `N` or `W`.\n",
    "\n",
    "By default, these coordinates are transformed into decimal degrees but the original data format can be retained in the final loaded `NavData`.\n",
    "Also, the LLH coordinates can be transformed to ECEF coordinates."
   ]
  },
  {
   "cell_type": "code",
   "execution_count": null,
   "id": "a74a2f16",
   "metadata": {},
   "outputs": [],
   "source": [
    "nmea_navdata = glp.Nmea('nmea_w_correct_checksum.nmea', keep_raw=True, include_ecef=True)\n",
    "print('Loaded NMEA data with raw data and ECEF coordinates\\n', nmea_navdata)"
   ]
  },
  {
   "cell_type": "markdown",
   "id": "cf51b89e",
   "metadata": {},
   "source": [
    "# Precise Ephemerides Processing"
   ]
  },
  {
   "cell_type": "markdown",
   "id": "3c5de62f",
   "metadata": {},
   "source": [
    "The data required to calculate with precise ephemerides uses .sp3 and .clk files, which can be downloaded from [CDDIS](https://cddis.nasa.gov/Data_and_Derived_Products/GNSS/gnss_mgex.html) or [CORS](https://geodesy.noaa.gov/UFCORS/).\n",
    "\n",
    "The .sp3 files provide post-processed, accurate, and precise information regarding 3-D satellite position in the Earth-Centered Earth-Fixed (ECEF) frame at intervals of 15mins each.  \n",
    "\n",
    "Similarly, the .clk files provide post-processed, accurate and precise information on satellite clock errors at intervals of 30secs each.  \n",
    "\n",
    "These .sp3 and .clk files are available for any GNSS constellation, and hence, provide a common processing platform for applications that involve multi-GNSS satellite signals (without requiring to parse the broadcast ephemeris from each constellation separately one at a time). Also, unlike broadcast ephemeris that can suffer from signal-in-space anomalies, the .sp3 and .clk files are guaranteed to provide accurate satellite information. However, note that, these files are only available in a post-processed manner, and not in real-time"
   ]
  },
  {
   "cell_type": "markdown",
   "id": "67fc4f2e",
   "metadata": {},
   "source": [
    "We show how to analyze this precise ephemerides functionality for the Android derived dataset in the following cells, \n",
    "\n",
    "1. Load the derived data from AndroidDerived"
   ]
  },
  {
   "cell_type": "code",
   "execution_count": null,
   "id": "364e7fb3",
   "metadata": {},
   "outputs": [],
   "source": [
    "import numpy as np\n",
    "\n",
    "# load Android Google Challenge data\n",
    "!wget https://raw.githubusercontent.com/Stanford-NavLab/gnss_lib_py/main/data/unit_test/android_2021/Pixel4_derived_clkdiscnt.csv --quiet -O \"Pixel4_derived_clkdiscnt.csv\"\n",
    "derived_data = glp.AndroidDerived2021(\"Pixel4_derived_clkdiscnt.csv\", remove_timing_outliers=False)"
   ]
  },
  {
   "cell_type": "markdown",
   "id": "4e4ee7c8",
   "metadata": {},
   "source": [
    "2. Specify the paths to the .sp3 and .clk files, as well as the desired constellations from which one intends to extract satellite information"
   ]
  },
  {
   "cell_type": "code",
   "execution_count": null,
   "id": "e62ed8ee",
   "metadata": {},
   "outputs": [],
   "source": [
    "# download .sp3 data file\n",
    "!wget https://raw.githubusercontent.com/Stanford-NavLab/gnss_lib_py/main/data/unit_test/precise_ephemeris/grg21553_short.sp3 --quiet -O \"grg21553_short.sp3\"\n",
    "# Specify .sp3 file path to extract precise ephemerides\n",
    "sp3_path = \"grg21553_short.sp3\"\n",
    "\n",
    "# download .clk data file\n",
    "!wget https://raw.githubusercontent.com/Stanford-NavLab/gnss_lib_py/main/data/unit_test/precise_ephemeris/grg21553_short.clk --quiet -O \"grg21553_short.clk\"\n",
    "# Specify .clk file path to extract precise ephemerides\n",
    "clk_path = \"grg21553_short.clk\""
   ]
  },
  {
   "cell_type": "markdown",
   "id": "2567ff0f",
   "metadata": {},
   "source": [
    "3. Remove the rows in NavData class that refer to satellite information (3-D satellite position, 3-D satellite velocity, clock bias and clock drift), \n",
    "\n",
    "    i.e., `SV_KEYS =['x_sv_m', 'y_sv_m', 'z_sv_m', 'vx_sv_mps','vy_sv_mps','vz_sv_mps', 'b_sv_m', 'b_dot_sv_mps']`"
   ]
  },
  {
   "cell_type": "code",
   "execution_count": null,
   "id": "3761b169",
   "metadata": {},
   "outputs": [],
   "source": [
    "# Define the keys relevant for satellite information, and remove the data within these fields\n",
    "SV_KEYS = ['x_sv_m', 'y_sv_m', 'z_sv_m', \\\n",
    "           'vx_sv_mps','vy_sv_mps','vz_sv_mps', \\\n",
    "           'b_sv_m', 'b_dot_sv_mps']\n",
    "derived_data[SV_KEYS] = np.nan"
   ]
  },
  {
   "cell_type": "markdown",
   "id": "458b0a46",
   "metadata": {},
   "source": [
    "4. Populate the columns of SV_KEYS with information extracted via precise ephemerides"
   ]
  },
  {
   "cell_type": "code",
   "execution_count": null,
   "id": "f4e3f349",
   "metadata": {},
   "outputs": [],
   "source": [
    "# Update derived_data class with satellite information computed via precise ephemerides\n",
<<<<<<< HEAD
    "derived_multi_gnss = multi_gnss_from_precise_eph(derived_data, sp3_path, \\\n",
    "                                                 clk_path, verbose = False)"
   ]
  },
  {
   "cell_type": "code",
   "execution_count": null,
   "id": "d401f8bc",
   "metadata": {},
   "outputs": [],
   "source": [
    "# Check that all the desired fields related to satellite information have useful\n",
    "# information, and norm of computed satellite position matches the altitude of GNSS constellation\n",
    "derived_multi_gnss.copy(rows=[\"gnss_id\",\"sv_id\"] + SV_KEYS)"
=======
    "derived_multi_gnss = glp.multi_gnss_from_precise_eph(derived_data, sp3_path, \\\n",
    "                                                         clk_path, gnss_constellations, verbose = False)"
>>>>>>> b284c023
   ]
  },
  {
   "cell_type": "code",
   "execution_count": null,
   "id": "10563cec",
   "metadata": {},
   "outputs": [],
   "source": [
    "# Check that all the desired fields related to satellite information have useful\n",
    "# information, and norm of computed satellite position matches the altitude of GNSS constellation\n",
    "sat_alt = np.linalg.norm(derived_multi_gnss[['x_sv_m', 'y_sv_m', 'z_sv_m'],5:7],axis=0)\n",
    "print('Distance of two satellites from the center of the Earth (expected around 26000000 m):')\n",
    "print(derived_multi_gnss[\"gnss_id\"][5:7], sat_alt)\n",
    "print(\"Extracted values for same satellites: \")\n",
    "for sv in SV_KEYS:\n",
    "    print(sv, ':', derived_multi_gnss[sv][5:7])"
   ]
  },
  {
   "cell_type": "markdown",
   "id": "95e58b71",
   "metadata": {},
   "source": [
    "# TU Chemnitz SmartLoc\n",
    "This tutorial shows how to load data from TU Chemnitz's [smartLoc GNSS Dataset](https://www.tu-chemnitz.de/projekt/smartLoc/gnss_dataset.html.en#Datasets)."
   ]
  },
  {
   "cell_type": "code",
   "execution_count": null,
   "id": "714dbb21",
   "metadata": {},
   "outputs": [],
   "source": [
    "import gnss_lib_py as glp"
   ]
  },
  {
   "cell_type": "code",
   "execution_count": null,
   "id": "b369035d",
   "metadata": {},
   "outputs": [],
   "source": [
    "# download cropped SmartLoc data file\n",
    "!wget https://raw.githubusercontent.com/Stanford-NavLab/gnss_lib_py/main/data/unit_test/smartloc/tu_chemnitz_berlin_1_raw.csv --quiet -O \"smartloc.csv\"\n",
    "    \n",
    "# load smartLoc data into NavData object\n",
    "smartloc_data = glp.SmartLocRaw(\"smartloc.csv\")"
   ]
  },
  {
   "cell_type": "code",
   "execution_count": null,
   "id": "4dd67679",
   "metadata": {},
   "outputs": [],
   "source": [
    "# plot the pseudorange over time of each individual satellite\n",
    "# SBAS 120 is the outlier with its larger orbit\n",
    "fig = glp.plot_metric(smartloc_data, \"gps_millis\",\"raw_pr_m\", groupby=\"sv_id\")"
   ]
  },
  {
   "cell_type": "code",
   "execution_count": null,
   "id": "fe8d92d7",
   "metadata": {
    "scrolled": true
   },
   "outputs": [],
   "source": [
    "# show the ground truth smartLoc data on a map\n",
    "fig = glp.plot_map(smartloc_data)\n",
    "fig.show()"
   ]
  },
  {
   "cell_type": "markdown",
   "id": "eb016e74",
   "metadata": {},
   "source": [
    "# How to Create a New NavData Class"
   ]
  },
  {
   "cell_type": "markdown",
   "id": "28dad153",
   "metadata": {},
   "source": [
    "The modular and versatile functionality of this gnss_lib_py repository is enabled by loading all data types into a custom Python NavData class. If you are using a type of data or dataset that is not yet supported, you will need to create a new child class of the NavData Python class. This tutorial will guide you on how to set up your new Python child class. Once complete, please feel free to submit a pull request to our GitHub repository so other users can  make use of the added functionality."
   ]
  },
  {
   "cell_type": "markdown",
   "id": "69598dcc",
   "metadata": {},
   "source": [
    "For this example, say that we have a new type of data called MyReceiver that is a csv file with columns of a timestamp, satellite identifier, and pseudorange. The contents of a sample `myreceiver.csv` is the following:\n",
    "\n",
    "| myTimestamp | mySatId | myPseudorange |\n",
    "| ----------- | ------- | ------------- |\n",
    "| 10          | 10      | 270000001     |\n",
    "| 10          | 14      | 270000007     |\n",
    "| 10          | 7       | 270000004     |\n",
    "| 10          | 3       | 270000005     |\n",
    "| 11          | 10      | 270000002     |\n",
    "| 11          | 14      | 270000008     |\n",
    "| 11          | 7       | 270000003     |\n",
    "| 11          | 3       | 270000004     |"
   ]
  },
  {
   "cell_type": "markdown",
   "id": "fedf66f3",
   "metadata": {},
   "source": [
    "The first step is importing the base `NavData` class and creating a new class type that inherits from `NavData`"
   ]
  },
  {
   "cell_type": "markdown",
   "id": "20c325d6",
   "metadata": {},
   "source": [
    "```python\n",
    "class MyReceiver(NavData):\n",
    "    \"\"\"Class handling measurements from MyReceiver.\n",
    "\n",
    "    Inherits from NavData().\n",
    "    \"\"\"\n",
    "```"
   ]
  },
  {
   "cell_type": "markdown",
   "id": "c60a6fe4",
   "metadata": {},
   "source": [
    "The `__init__` function should have a call to the parent `NavData` `__init__` function. Based on your data input, you should call the corresponding initializer.\n",
    "\n",
    "For csv files, call: `super().__init__(csv_path=input_path)`  \n",
    "For pandas DataFrames, call `super().__init__(pandas_df=input_path)`  \n",
    "For numpy ndarrays, call `super().__init__(numpy_array=input_path)`  \n",
    "\n",
    "In our case, we have a csv file, so our `__init__` function looks like the following:"
   ]
  },
  {
   "cell_type": "markdown",
   "id": "d51dff11",
   "metadata": {},
   "source": [
    "```python\n",
    "def __init__(self, input_path):\n",
    "    \"\"\"MyReceive specific loading and preprocessing\n",
    "\n",
    "    Parameters\n",
    "    ----------\n",
    "    input_path : string\n",
    "        Path to MyReceiver csv file\n",
    "\n",
    "    \"\"\"\n",
    "\n",
    "    # call NavData initialization with csv path\n",
    "    super().__init__(csv_path=input_path)\n",
    "```"
   ]
  },
  {
   "cell_type": "markdown",
   "id": "4d8dc67f",
   "metadata": {},
   "source": [
    "After our data is loaded, we may want to make known changes to our data. We can make those changes by defining a `postprocess` function. NavData's `__init__` function that we call in our initializer already makes a call to the `postprocess` function, so we don't have to repeat that call in `MyReceiver`'s `__init__` function."
   ]
  },
  {
   "cell_type": "markdown",
   "id": "c7d9b213",
   "metadata": {},
   "source": [
    "One thing that we need to do to make use of the common functionality of `gnss_lib_py` is to standardize the names of our variables. See the [Standard Naming Conventions](https://gnss-lib-py.readthedocs.io/en/latest/reference/reference.html#standard-naming-conventions) section in the Reference tab of the documentation for the list of standardized names.\n",
    "\n",
    "In our case, we will convert `mySatId` to `sv_id` and `myPseudorange` to `raw_pr_m`. We make these conversions by simply updating the `_row_map` function."
   ]
  },
  {
   "cell_type": "markdown",
   "id": "bee9b8a1",
   "metadata": {},
   "source": [
    "```python\n",
    "\n",
    "\n",
    "@staticmethod\n",
    "def _row_map():\n",
    "    \"\"\"Map of column names from loaded to gnss_lib_py standard\n",
    "\n",
    "    Returns\n",
    "    -------\n",
    "    row_map : Dict\n",
    "        Dictionary of the form {old_name : new_name}\n",
    "    \"\"\"\n",
    "    row_map = {'mySatId' : 'sv_id',\n",
    "               'myPseudorange' : 'raw_pr_m',\n",
    "               }\n",
    "    return row_map\n",
    "```"
   ]
  },
  {
   "cell_type": "markdown",
   "id": "dbbe8d55",
   "metadata": {},
   "source": [
    "As an additional postprocessing step, we may want to offset our pseudorange due to a known error or create the common timestamp variable `gps_millis` based on our unique timestamp row. Adding the `gps_millis` row enables the use of some of the common algorithms. The [time conversion utilities](https://gnss-lib-py.readthedocs.io/en/latest/tutorials/tutorials_utilities_notebook.html) can be used to create `gps_millis` from the GPS Week & Time of week, GPS milliseconds, or a datetime object."
   ]
  },
  {
   "cell_type": "markdown",
   "id": "97fbeb7b",
   "metadata": {},
   "source": [
    "```python\n",
    "# correct pseudorange\n",
    "self['corr_pr_m'] = self['raw_pr_m'] + 100.\n",
    "\n",
    "# create common timestamp\n",
    "self['gps_millis'] = self['myTimestamp'] + 5629719023\n",
    "```"
   ]
  },
  {
   "cell_type": "markdown",
   "id": "72884667",
   "metadata": {},
   "source": [
    "Putting it all together, we have:"
   ]
  },
  {
   "cell_type": "code",
   "execution_count": null,
   "id": "956af339",
   "metadata": {},
   "outputs": [],
   "source": [
    "from gnss_lib_py import NavData\n",
    "\n",
    "class MyReceiver(NavData):\n",
    "    \"\"\"Class handling measurements from MyReceiver.\n",
    "\n",
    "    Inherits from NavData().\n",
    "    \"\"\"\n",
    "    def __init__(self, input_path):\n",
    "        \"\"\"MyReceive specific loading and preprocessing\n",
    "\n",
    "        Parameters\n",
    "        ----------\n",
    "        input_path : string\n",
    "            Path to MyReceiver csv file\n",
    "\n",
    "        \"\"\"\n",
    "        \n",
    "        # call NavData initialization with csv path\n",
    "        super().__init__(csv_path=input_path)\n",
    "        \n",
    "    def postprocess(self):\n",
    "        \"\"\"MyReceiver specific postprocessing\n",
    "\n",
    "        \"\"\"\n",
    "\n",
    "        # correct pseudorange\n",
    "        self['corr_pr_m'] = self['raw_pr_m'] + 100.\n",
    "        \n",
    "        # create common timestamp\n",
    "        self['gps_millis'] = self['myTimestamp'] + 1659075505350\n",
    "        \n",
    "\n",
    "    @staticmethod\n",
    "    def _row_map():\n",
    "        \"\"\"Map of column names from loaded to gnss_lib_py standard\n",
    "\n",
    "        Returns\n",
    "        -------\n",
    "        row_map : Dict\n",
    "            Dictionary of the form {old_name : new_name}\n",
    "        \"\"\"\n",
    "        row_map = {'mySatId' : 'sv_id',\n",
    "                   'myPseudorange' : 'raw_pr_m',\n",
    "                   }\n",
    "        return row_map"
   ]
  },
  {
   "cell_type": "markdown",
   "id": "1ccadb47",
   "metadata": {},
   "source": [
    "We can now create a instance of our new `MyReceiver` class with the path to our csv called `myreceiver.csv`."
   ]
  },
  {
   "cell_type": "code",
   "execution_count": null,
   "id": "b611a39f",
   "metadata": {},
   "outputs": [],
   "source": [
    "# download myreceiver.csv file\n",
    "!wget https://raw.githubusercontent.com/Stanford-NavLab/gnss_lib_py/main/notebooks/tutorials/myreceiver.csv --quiet -O \"myreceiver.csv\"\n",
    "\n",
    "# create instance of MyReceiver\n",
    "my_receiver_data = MyReceiver(\"myreceiver.csv\")"
   ]
  },
  {
   "cell_type": "markdown",
   "id": "52b64751",
   "metadata": {},
   "source": [
    "Let's print out our corrected pseudorange to make sure everything worked correctly."
   ]
  },
  {
   "cell_type": "code",
   "execution_count": null,
   "id": "bae52fb6",
   "metadata": {},
   "outputs": [],
   "source": [
    "my_receiver_data[\"corr_pr_m\"]"
   ]
  },
  {
   "cell_type": "markdown",
   "id": "fd3eea3d",
   "metadata": {},
   "source": [
    "We can now take advantage of all the tools `gnss_lib_py` has to offer!"
   ]
  },
  {
   "cell_type": "code",
   "execution_count": null,
   "id": "bad31b8a",
   "metadata": {},
   "outputs": [],
   "source": [
    "fig = glp.plot_metric(my_receiver_data,\"gps_millis\",\"corr_pr_m\",groupby=\"sv_id\")"
   ]
  }
 ],
 "metadata": {
  "kernelspec": {
   "display_name": "Python 3 (ipykernel)",
   "language": "python",
   "name": "python3"
  },
  "language_info": {
   "codemirror_mode": {
    "name": "ipython",
    "version": 3
   },
   "file_extension": ".py",
   "mimetype": "text/x-python",
   "name": "python",
   "nbconvert_exporter": "python",
   "pygments_lexer": "ipython3",
   "version": "3.8.9"
  },
  "vscode": {
   "interpreter": {
    "hash": "c7717b1dd2ec65abd747d44a25869d062db68d19263f8e701e26dddb0b153342"
   }
  }
 },
 "nbformat": 4,
 "nbformat_minor": 5
}<|MERGE_RESOLUTION|>--- conflicted
+++ resolved
@@ -513,51 +513,20 @@
    "outputs": [],
    "source": [
     "# Update derived_data class with satellite information computed via precise ephemerides\n",
-<<<<<<< HEAD
-    "derived_multi_gnss = multi_gnss_from_precise_eph(derived_data, sp3_path, \\\n",
+    "derived_multi_gnss = glp.multi_gnss_from_precise_eph(derived_data, sp3_path, \\\n",
     "                                                 clk_path, verbose = False)"
    ]
   },
   {
    "cell_type": "code",
    "execution_count": null,
-   "id": "d401f8bc",
+   "id": "10563cec",
    "metadata": {},
    "outputs": [],
    "source": [
     "# Check that all the desired fields related to satellite information have useful\n",
     "# information, and norm of computed satellite position matches the altitude of GNSS constellation\n",
     "derived_multi_gnss.copy(rows=[\"gnss_id\",\"sv_id\"] + SV_KEYS)"
-=======
-    "derived_multi_gnss = glp.multi_gnss_from_precise_eph(derived_data, sp3_path, \\\n",
-    "                                                         clk_path, gnss_constellations, verbose = False)"
->>>>>>> b284c023
-   ]
-  },
-  {
-   "cell_type": "code",
-   "execution_count": null,
-   "id": "10563cec",
-   "metadata": {},
-   "outputs": [],
-   "source": [
-    "# Check that all the desired fields related to satellite information have useful\n",
-    "# information, and norm of computed satellite position matches the altitude of GNSS constellation\n",
-    "sat_alt = np.linalg.norm(derived_multi_gnss[['x_sv_m', 'y_sv_m', 'z_sv_m'],5:7],axis=0)\n",
-    "print('Distance of two satellites from the center of the Earth (expected around 26000000 m):')\n",
-    "print(derived_multi_gnss[\"gnss_id\"][5:7], sat_alt)\n",
-    "print(\"Extracted values for same satellites: \")\n",
-    "for sv in SV_KEYS:\n",
-    "    print(sv, ':', derived_multi_gnss[sv][5:7])"
-   ]
-  },
-  {
-   "cell_type": "markdown",
-   "id": "95e58b71",
-   "metadata": {},
-   "source": [
-    "# TU Chemnitz SmartLoc\n",
-    "This tutorial shows how to load data from TU Chemnitz's [smartLoc GNSS Dataset](https://www.tu-chemnitz.de/projekt/smartLoc/gnss_dataset.html.en#Datasets)."
    ]
   },
   {
