--- conflicted
+++ resolved
@@ -23,19 +23,6 @@
 !data/unit_test/*/*.csv
 !notebooks/tutorials/myreceiver.csv
 
-<<<<<<< HEAD
-# Ignore downloaded broadcast ephimerides files by default
-*.*n
-*.*o
-*.*g
-*.rnx
-# Include unit test files for broadcast ephemerides
-!data/unit_test/*/*.*n
-!data/unit_test/*/*.*o
-!data/unit_test/*/*.*g
-!data/unit_test/*/*.rnx
-=======
->>>>>>> b284c023
 # Ignore downloaded precise ephimerides files by default
 *.sp3
 *.clk
