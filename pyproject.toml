--- conflicted
+++ resolved
@@ -33,13 +33,10 @@
 pytest-lazy-fixture = "^0.6.3"
 matplotlib = "^3.5.1"
 plotly = "^5.8.0"
-<<<<<<< HEAD
+kaleido = "0.2.1"
 omnicv = "^1.1.3"
 opencv-python = "^4.6.0"
 Pillow = "^9.2.0"
-=======
-kaleido = "0.2.1"
->>>>>>> 769a56f1
 
 [tool.poetry.dev-dependencies]
 Sphinx = "^4.1.1"
